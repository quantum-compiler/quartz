--- conflicted
+++ resolved
@@ -155,10 +155,7 @@
         device: torch.device,
         batch_inference: bool,
         invalid_reward: float,
-<<<<<<< HEAD
         limit_total_gate_count: bool,
-=======
->>>>>>> 3a6b020b
         cost_type: CostType,
         ac_net: ActorCritic,
         input_graphs: List[Dict[str, str]],
@@ -181,11 +178,9 @@
         self.min_eps_len = min_eps_len
         self.cost_type = cost_type
         self.invalid_reward = invalid_reward
-<<<<<<< HEAD
         self.limit_total_gate_count = limit_total_gate_count
         self.subgraph_opt = subgraph_opt
-=======
->>>>>>> 3a6b020b
+
         """networks related"""
         self.ac_net = ac_net # NOTE: just a ref
         self.softmax_temp_en = softmax_temp_en
@@ -315,7 +310,6 @@
     def other_info_dict(self) -> Dict[str, float | int]:
         info_dict: Dict[str, float | int] = {}
         for buffer in self.graph_buffers:
-<<<<<<< HEAD
             best_graph_info: Dict[str, int] = {
                 'cost': get_cost(buffer.best_graph, self.cost_type),
                 'gate_count': buffer.best_graph.gate_count,
@@ -324,12 +318,6 @@
             }
             for metric_name, value in best_graph_info.items():
                 info_dict[f'{buffer.name}_best_graph_{metric_name}'] = value
-=======
-            best_cost_global = get_cost(buffer.best_graph, self.cost_type)
-            info_dict[f'{buffer.name}_best_cost'] = best_cost_global
-            info_dict[f'{buffer.name}_best_cost_global'] = best_cost_global
-            info_dict[f'{buffer.name}_buffer_size'] = len(buffer)
->>>>>>> 3a6b020b
             
             eps_len_info = buffer.eps_len_info()
             for k, v in eps_len_info.items():
@@ -342,14 +330,10 @@
             cost_info = buffer.cost_info()
             for k, v in cost_info.items():
                 info_dict[f'{buffer.name}_{k}'] = v
-<<<<<<< HEAD
 
             info_dict[f'{buffer.name}_buffer_size'] = len(buffer)
         # end for
-=======
-            
-
->>>>>>> 3a6b020b
+
         return info_dict
     
     def output_opt_path(
@@ -432,13 +416,9 @@
         # wait until all obervers have finished their episode
         s_exp_lists: List[List[SerializableExperience]] = torch.futures.wait_all(future_exp_lists)
         """convert graph and maintain infos in graph_buffer"""
-<<<<<<< HEAD
         state_dgl_list: List[dgl.DGLGraph] = []
         next_state_dgl_list: List[dgl.DGLGraph] = []
-=======
-        state_dgl_list: List[dgl.graph] = []
-        next_state_dgl_list: List[dgl.graph] = []
->>>>>>> 3a6b020b
+
         for buffer_id, obs_res in zip(init_buffer_ids, s_exp_lists):
             """for each observer's results (several episodes)"""
             graph_buffer = self.graph_buffers[buffer_id]
@@ -545,7 +525,6 @@
     def select_action_for_self(
         self, cur_graphs: List[quartz.PyGraph],
     ):
-<<<<<<< HEAD
         self.ac_net.eval()
         num_eps = len(cur_graphs)
         """compute embeds and use Critic to evaluate each node"""
@@ -554,15 +533,6 @@
         num_nodes: torch.Tensor = b_state.batch_num_nodes() # (num_graphs, ) assert each elem > 0
         # (batch_num_nodes, embed_dim)
         b_node_embeds: torch.Tensor = self.ac_net.gnn(b_state)
-=======
-        num_eps = len(cur_graphs)
-        """compute embeds and use Critic to evaluate each node"""
-        dgl_graphs: List[dgl.graph] = [g.to_dgl_graph() for g in cur_graphs]
-        b_state: dgl.graph = dgl.batch(dgl_graphs).to(self.device)
-        num_nodes: torch.Tensor = b_state.batch_num_nodes() # (num_graphs, ) assert each elem > 0
-        # (batch_num_nodes, embed_dim)
-        b_node_embeds: torch.Tensor = self.ac_net.graph_embedding(b_state)
->>>>>>> 3a6b020b
         # (batch_num_nodes, )
         b_node_values: torch.Tensor = self.ac_net.critic(b_node_embeds).squeeze()
         # list with length num_graphs; each member is a tensor of node values in a graph
@@ -605,17 +575,12 @@
         xfer_dists = Categorical(softmax_xfer_logits)
         action_xfers = xfer_dists.sample()
         action_xfer_logps: torch.Tensor = xfer_dists.log_prob(action_xfers)
-<<<<<<< HEAD
         action_node_values: List[float] = b_node_values_pad[ list(range(num_eps)), action_nodes ].tolist()
-=======
-        action_node_values: List[float] = b_node_values_pad[ [i for i in range(num_eps)], action_nodes ].tolist()
->>>>>>> 3a6b020b
         return dgl_graphs, action_nodes, action_xfers.tolist(), action_node_values, action_xfer_logps.tolist(), av_xfer_masks.cpu()
     
     def output_seq(
         self,
         name: str,
-<<<<<<< HEAD
         best_cost: int,
         seq: List[Tuple[quartz.PyGraph, Action, float]]
     ) -> str:
@@ -623,21 +588,12 @@
         os.makedirs(output_dir)
         for i_step, (graph, action, reward) in enumerate(seq):
             # NOTE: action here is what action to apply on this graph to get the next graph
-=======
-        best_gc: int,
-        seq: List[Tuple[quartz.PyGraph, Action, float]]
-    ) -> str:
-        output_dir = os.path.join(self.output_dir, name, f'{best_gc}_{self.id}')
-        os.makedirs(output_dir)
-        for i_step, (graph, action, reward) in enumerate(seq):
->>>>>>> 3a6b020b
             fname = f'{i_step}_{get_cost(graph, self.cost_type)}_{int(reward)}_' \
                     f'{action.node}_{action.xfer}.qasm'
             qasm = graph.to_qasm_str()
             with open(os.path.join(output_dir, fname), 'w') as f:
                 f.write(qasm)
         return output_dir
-<<<<<<< HEAD
 
     def output_full_opt_seq(
         self, all_graphs: Dict[quartz.PyGraph, AllGraphDictValue],
@@ -655,8 +611,6 @@
                 f.write(qasm)
             graph = info.pre_graph
         return output_dir
-=======
->>>>>>> 3a6b020b
     
     @torch.no_grad()
     def collect_data_by_self(
@@ -708,11 +662,7 @@
         last_eps_ends: List[int] = [-1 for _ in range(num_eps)]
         for i_step in range(max_eps_len_for_all):
             """inference by mini-batches"""
-<<<<<<< HEAD
             dgl_graphs: List[dgl.DGLGraph] = []
-=======
-            dgl_graphs: List[dgl.graph] = []
->>>>>>> 3a6b020b
             action_nodes: List[int] = []
             action_xfers: List[int] = []
             action_node_values: List[float] = []
@@ -760,7 +710,6 @@
                     graph_cost = get_cost(graph, self.cost_type)
                     next_graph_cost = get_cost(next_graph, self.cost_type)
                     reward = graph_cost - next_graph_cost
-<<<<<<< HEAD
                     game_over = (graph_cost > original_costs[i_eps] * max_cost_ratio)
                     if self.limit_total_gate_count:
                         game_over |= (graph.gate_count > original_graph_list[i_eps].gate_count * max_cost_ratio)
@@ -804,44 +753,13 @@
                 eps_list.reward.append(reward)
                 eps_list.game_over.append(game_over)
                 eps_list.node_value.append(action_node_values[i_eps])
-=======
-                    game_over = (graph_cost > original_costs[i_eps] * max_cost_ratio) or \
-                        (graph.gate_count > original_graph_list[i_eps].gate_count * max_cost_ratio)
-                if i_step - last_eps_end >= max_eps_len_for_all:
-                    game_over = True
-                
-                """collect data"""
-                if i_step > 0:
-                    eps_list.next_state.append(dgl_graphs[i_eps])
-                    last_next_nodes = eps_list.next_nodes[-1]
-                    if len(last_next_nodes) > 0 and max(last_next_nodes) >= graph.gate_count:
-                        eps_list.next_nodes[-1] = []
-                eps_list.state.append(dgl_graphs[i_eps])
-                eps_list.action.append(action)
-                eps_list.reward.append(reward)
-                eps_list.game_over.append(game_over)
-                eps_list.node_value.append(action_node_values[i_eps])
-                eps_list.next_nodes.append(next_nodes)
->>>>>>> 3a6b020b
                 eps_list.xfer_mask.append(cast(torch.BoolTensor, av_xfer_masks[i_eps]))
                 eps_list.xfer_logprob.append(action_xfer_logps[i_eps])
                 eps_list.info.append({})
                 
-<<<<<<< HEAD
                 """collect info for graph buffer"""
                 graph_buffer = self.graph_buffers[buffer_idx_list[i_eps]]
 
-=======
-                graph_buffer = self.graph_buffers[buffer_idx_list[i_eps]]
-                
-                if i_step == max_eps_len_for_all - 1:
-                    # the last step
-                    eps_list.next_state.append(next_graph.to_dgl_graph())
-                    if not game_over:
-                        graph_buffer.eps_lengths.append(i_step - last_eps_end)
-                
-                """collect info for graph buffer"""
->>>>>>> 3a6b020b
                 if i_step == last_eps_end + 1:
                     # the first step in an episode
                     graph_buffer.rewards.append([])
@@ -850,21 +768,15 @@
                     
                 graph_buffer.rewards[-1].append(reward)
                 graph_buffer.append_costs_from_graph(next_graph)
-<<<<<<< HEAD
                 if next_graph is not graph and self.output_full_seq:
                     graph_buffer.push_back_all_graphs(next_graph, next_graph_cost, graph, action)
-=======
->>>>>>> 3a6b020b
                 if not game_over and not qtz.is_nop(action.xfer) and \
                     next_graph_cost <= get_cost(graph_seq[0], self.cost_type):
                     graph_buffer.push_back(next_graph)
                     """best graph maintenance"""
                     cur_best_cost = get_cost(graph_buffer.best_graph, self.cost_type)
                     if next_graph_cost < cur_best_cost:
-<<<<<<< HEAD
                         # create a list of tuple: (graph, action taken on this graph, reward of action)
-=======
->>>>>>> 3a6b020b
                         seq: List[Tuple[quartz.PyGraph, Action, float]] = []
                         for i_glob_step in range(last_eps_end + 1, i_step + 1):
                             i_eps_step = i_glob_step - (last_eps_end + 1)
@@ -872,25 +784,17 @@
                                 (graph_seq[i_eps_step], eps_list.action[i_glob_step], eps_list.reward[i_glob_step])
                             )
                         seq.append((next_graph, Action(0, 0), 0))
-<<<<<<< HEAD
                         # output the seq and log info
                         seq_path = self.output_seq(graph_buffer.name, next_graph_cost, seq)
                         msg = f'Agent {self.id} : {graph_buffer.name}: {cur_best_cost} -> {next_graph_cost} ! Seq saved to {seq_path} .'
                         printfl(f'\n{msg}\n')
                         if self.id == 0: # TODO(not going to do) multi-processing logging
-=======
-                        seq_path = self.output_seq(graph_buffer.name, next_graph_cost, seq)
-                        msg = f'Agent {self.id} : {graph_buffer.name}: {cur_best_cost} -> {next_graph_cost} ! Seq saved to {seq_path} .'
-                        printfl(f'\n{msg}\n')
-                        if self.id == 0: # TODO multi-processing logging
->>>>>>> 3a6b020b
                             wandb.alert(
                                 title='Better graph is found!',
                                 text=msg, level=wandb.AlertLevel.INFO,
                                 wait_duration=0,
                             ) # send alert to slack
                         graph_buffer.best_graph = next_graph
-<<<<<<< HEAD
                         if self.output_full_seq:
                             printfl(f'Agent {self.id}: saving full seq...')
                             full_seq_path = self.output_full_opt_seq(graph_buffer.all_graphs, graph_buffer.name, next_graph, next_graph_cost)
@@ -903,11 +807,6 @@
                     if not game_over:
                         graph_buffer.eps_lengths.append(i_step - last_eps_end)
 
-=======
-                    # end if better
-                # end if
-                
->>>>>>> 3a6b020b
                 if game_over:
                     # batch inference, restart
                     init_graph = graph_buffer.sample(greedy_sample)
@@ -922,15 +821,9 @@
         eps_list_cat = ExperienceList.new_empty()
         for eps_list in eps_lists:
             eps_list_cat += eps_list
-<<<<<<< HEAD
         eps_list_cat.sanity_check()
         return eps_list_cat
         
     def khop_subgraph(self, g: dgl.DGLGraph, nodes: List[int]) -> dgl.DGLGraph:
         subgraph, new_indices = dgl.khop_out_subgraph(g, nodes, k=self.ac_net.gnn_num_layers)
-        return subgraph, cast(torch.Tensor, new_indices).tolist()
-=======
-        return eps_list_cat
-        
-        
->>>>>>> 3a6b020b
+        return subgraph, cast(torch.Tensor, new_indices).tolist()