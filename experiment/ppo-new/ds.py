# this file is under mypy's checking
"""data structures"""
from __future__ import annotations
from dataclasses import dataclass, fields
<<<<<<< HEAD
import heapq
=======
>>>>>>> 3a6b020b
from typing import Dict, Iterator, Set, List, Tuple, Any, TypeVar, cast
import math
import random
import itertools
import gc
<<<<<<< HEAD
import sys
=======
>>>>>>> 3a6b020b

import torch
import dgl # type: ignore

from utils import *
import quartz # type: ignore
import qtz
from IPython import embed # type: ignore

@dataclass
class Action:
    node: int
    xfer: int
    
    def to_tensor(self) -> torch.LongTensor:
        return torch.LongTensor([self.node, self.xfer])

@dataclass
class ActionTmp:
    node: int
    node_value: float
    xfer_dist: torch.Tensor

@dataclass
class Experience:
    state: quartz.PyGraph
    action: Action
    reward: float
    next_state: quartz.PyGraph
    game_over: bool
    node_value: float
    next_nodes: List[int]
    xfer_mask: torch.BoolTensor
    xfer_logprob: float
    info: Any
    
    def __iter__(self) -> Iterator:
        return iter([
            getattr(self, field.name)
            for field in fields(self)
        ])
    
    @staticmethod
    def new_empty() -> Experience:
        return Experience(*[None]*len(fields(Experience))) # type:ignore
    
    def __str__(self) -> str:
        s = f'{self.state} (gate_count = {self.state.gate_count}) ' \
            f'{self.next_state} (gate_count = {self.next_state.gate_count}) \n' \
            f'{self.action}  reward = {self.reward}  game_over = {self.game_over}  ' \
            f'next_nodes = {self.next_nodes}  \n' \
            f'xfer_mask = {self.xfer_mask}  xfer_logprob = {self.xfer_logprob}  info = {self.info}'
        return s

@dataclass
class SerializableExperience:
    state: str
    action: Action
    reward: float
    next_state: str
    game_over: bool
    node_value: float
    next_nodes: List[int]
    xfer_mask: torch.BoolTensor
    xfer_logprob: float
    info: Any
    
    def __iter__(self) -> Iterator:
        return iter([
            getattr(self, field.name)
            for field in fields(self)
        ])
    
    @staticmethod
    def new_empty() -> SerializableExperience:
        return SerializableExperience(*[None]*len(fields(SerializableExperience))) # type:ignore

@dataclass
class ExperienceList:
    state: List[str | dgl.DGLGraph]
    action: List[Action]
    reward: List[float]
    next_state: List[str | dgl.DGLGraph]
    game_over: List[bool]
    node_value: List[float]
    next_nodes: List[List[int]]
    xfer_mask: List[torch.BoolTensor]
    xfer_logprob: List[float]
    info: List[Any]
    
    def __len__(self) -> int:
        return len(self.state)
    
    def __iter__(self) -> Iterator:
        return iter([
            getattr(self, field.name)
            for field in fields(self)
        ])
<<<<<<< HEAD
    
    def items(self):
        return {
            field.name: getattr(self, field.name)
            for field in fields(self)
        }.items()
=======
>>>>>>> 3a6b020b

    def __add__(self, other) -> ExperienceList:
        ret = ExperienceList.new_empty()
        for field in fields(self):
            setattr(ret, field.name, getattr(self, field.name) + getattr(other, field.name))
        return ret

    def __iadd__(self, other) -> ExperienceList:
        for field in fields(self):
            setattr(self, field.name, getattr(self, field.name).__iadd__(getattr(other, field.name)))
        return self
    
    @staticmethod
    def new_empty() -> ExperienceList:
        return ExperienceList(*[[] for _ in range(len(fields(ExperienceList)))]) # type: ignore
<<<<<<< HEAD

    def sanity_check(self) -> None:
        for name, field in self.items():
            assert len(field) == len(self), \
                f'{len(name)} = len({name}) != len(self) = {len(self)})'


=======

>>>>>>> 3a6b020b
    def shuffle(self) -> None:
        self.state, self.action, self.reward, self.next_state, self.game_over, self.node_value, \
        self.next_nodes, self.xfer_mask, self.xfer_logprob, self.info = shuffle_lists(
            self.state, self.action, self.reward, self.next_state, self.game_over, self.node_value,
            self.next_nodes, self.xfer_mask, self.xfer_logprob, self.info
        )
    
    def get_batch(
        self,
        start_pos: int = 0,
        batch_size: int = 1,
        device: torch.device = torch.device('cpu'),
    ) -> BatchedExperience:
        exps = BatchedExperience.new_empty()
        if start_pos < len(self):
            sc = slice(start_pos, start_pos + batch_size)
            exps.state = dgl.batch(self.state[sc]).to(device)
            exps.next_state = dgl.batch(self.next_state[sc]).to(device)
            exps.action = torch.stack([a.to_tensor() for a in self.action[sc]]).to(device) # type: ignore
            exps.reward = torch.Tensor(self.reward[sc]).to(device)
            exps.game_over = torch.BoolTensor(self.game_over[sc]).to(device) # type: ignore
            exps.node_value = torch.Tensor(self.node_value[sc]).to(device)
            exps.next_nodes = [ torch.LongTensor(ns).to(device) for ns in self.next_nodes[sc] ] # type: ignore
            exps.xfer_mask = torch.stack(self.xfer_mask[sc]).to(device) # type: ignore
            exps.xfer_logprob = torch.Tensor(self.xfer_logprob[sc]).to(device)
        
        return exps

@dataclass
class TrainExpList(ExperienceList):
    target_values: List[float]
    advantages: List[float]

    @staticmethod
    def new_empty() -> TrainExpList:
        return TrainExpList(*[None]*len(fields(TrainExpList))) # type: ignore

    def shuffle(self) -> None:
        self.state, self.action, self.reward, self.next_state, self.game_over, self.node_value, \
        self.next_nodes, self.xfer_mask, self.xfer_logprob, self.info, self.target_values, self.advantages = shuffle_lists(
            self.state, self.action, self.reward, self.next_state, self.game_over, self.node_value,
            self.next_nodes, self.xfer_mask, self.xfer_logprob, self.info, self.target_values, self.advantages
        )
    
    def get_batch(
        self,
        start_pos: int = 0,
        batch_size: int = 1,
        device: torch.device = torch.device('cpu'),
    ) -> TrainBatchExp:
        exps = TrainBatchExp.new_empty()
        if start_pos < len(self):
            sc = slice(start_pos, start_pos + batch_size)
            exps.state = dgl.batch(self.state[sc]).to(device)
            exps.next_state = dgl.batch(self.next_state[sc]).to(device)
            exps.action = torch.stack([a.to_tensor() for a in self.action[sc]]).to(device) # type: ignore
            exps.reward = torch.Tensor(self.reward[sc]).to(device)
            exps.game_over = torch.BoolTensor(self.game_over[sc]).to(device) # type: ignore
            exps.node_value = torch.Tensor(self.node_value[sc]).to(device)
            exps.next_nodes = [ torch.LongTensor(ns).to(device) for ns in self.next_nodes[sc] ] # type: ignore
            exps.xfer_mask = torch.stack(self.xfer_mask[sc]).to(device) # type: ignore
            exps.xfer_logprob = torch.Tensor(self.xfer_logprob[sc]).to(device)
            exps.target_values = torch.Tensor(self.target_values[sc]).to(device)
            exps.advantages = torch.Tensor(self.advantages[sc]).to(device)
        return exps

@dataclass
class BatchedExperience:
    state: dgl.DGLGraph
    action: torch.LongTensor # (B, 2)
    reward: torch.Tensor # (B,)
    next_state: dgl.DGLGraph
    game_over: torch.BoolTensor # (B,)
    node_value: torch.Tensor # (B,)
    next_nodes: List[torch.LongTensor]
    xfer_mask: torch.BoolTensor # (B,)
    xfer_logprob: torch.Tensor # (B,)
    
    @staticmethod
    def new_empty() -> BatchedExperience:
        return BatchedExperience(*[None for _ in range(len(fields(BatchedExperience)))]) # type: ignore

    def __add__(self, other: BatchedExperience) -> BatchedExperience:
        res = BatchedExperience.new_empty()
        res.state = dgl.batch([self.state, other.state])
        res.next_state = dgl.batch([self.next_state, other.next_state])
        res.action = torch.cat([self.action, other.action]) # type: ignore
        res.reward = torch.cat([self.reward, other.reward])
        res.game_over = torch.cat([self.game_over, other.game_over]) # type: ignore
        res.node_value = torch.cat([self.node_value, other.node_value])
        res.next_nodes = self.next_nodes + other.next_nodes
        res.xfer_mask = torch.cat([self.xfer_mask, other.xfer_mask]) # type: ignore
        res.xfer_logprob = torch.cat([self.xfer_logprob, other.xfer_logprob])
        return res
    
    def __len__(self) -> int:
        return len(self.next_nodes)

class TrainBatchExp(BatchedExperience):
    target_values: torch.Tensor
    advantages: torch.Tensor
    
    @staticmethod
    def new_empty() -> TrainBatchExp:
        return TrainBatchExp(*[None for _ in range(len(fields(TrainBatchExp)))]) # type: ignore

ExpListType = TypeVar('ExpListType', bound=ExperienceList)
BatchExpType = TypeVar('BatchExpType', bound=BatchedExperience)
class ExperienceListIterator:

    def __init__(self, src: ExpListType, batch_size: int = 1, device: torch.device = torch.device('cpu')) -> None:
        self.src = src
        self.batch_size = batch_size
        self.device = device
        self.start_pos = 0
    
    def __iter__(self) -> ExperienceListIterator:
        return self

    def __next__(self) -> BatchExpType:
        if self.start_pos < len(self.src):
            ret = self.src.get_batch(self.start_pos, self.batch_size, self.device)
            ret = cast(BatchExpType, ret)
            self.start_pos += self.batch_size
            return ret
        else:
            raise StopIteration

<<<<<<< HEAD
@dataclass
class AllGraphDictValue:
    dist: int
    cost: int
    pre_graph: quartz.PyGraph
    action: Action

=======
>>>>>>> 3a6b020b
class GraphBuffer:
    """store PyGraph of a class of circuits for init state sampling and maintain some other infos"""
    def __init__(
        self,
        name: str,
        original_graph_qasm: str,
        cost_type: CostType,
        max_len: int | float,
        device: torch.device = torch.device('cpu'),
    ) -> None:
        self.name = name
        self.max_len = max_len
        self.device = device
        self.cost_type = cost_type
        self.original_graph = qtz.qasm_to_graph(original_graph_qasm)
        self.original_cost = get_cost(self.original_graph, self.cost_type)
        
        self.cost_to_graph: Dict[int, List[quartz.PyGraph]] = {
            get_cost(self.original_graph, cost_type): [ self.original_graph, ],
        }
        self.hashset: Set[int] = { hash(self.original_graph) }
 
        """other infos"""
        self.best_graph = self.original_graph
        
        self.eps_lengths: List[int] = []
        self.max_eps_length: int = 0
        self.rewards: List[List[float]] = []
        
        self.init_graph_gcs: List[int] = []
        self.graph_gcs: List[int] = []
        self.init_graph_ccs: List[int] = []
        self.graph_ccs: List[int] = []
        self.init_graph_costs: List[int] = []
        self.graph_costs: List[int] = []
<<<<<<< HEAD
        self.init_graph_depths: List[int] = []
        self.graph_depths: List[int] = []

        self.all_graphs: Dict[quartz.PyGraph, AllGraphDictValue] = {
            self.original_graph: AllGraphDictValue(0, self.original_cost, None, Action(0, 0)),
        }
=======
>>>>>>> 3a6b020b
    
    def __len__(self) -> int:
        return len(self.hashset)
    
    def prepare_for_next_iter(self) -> None:
        self.eps_lengths.clear()
        self.rewards.clear()
        
        self.init_graph_gcs.clear()
        self.graph_gcs.clear()
        self.init_graph_ccs.clear()
        self.graph_ccs.clear()
        self.init_graph_costs.clear()
        self.graph_costs.clear()
        
        vmem_perct = vmem_used_perct()
        old_len = len(self)
        if vmem_perct > 80.0:
            printfl(f'Buffer {self.name} starts to shrink.')
            i_loop = 0 # NOTE: in case of infinite loop
            while len(self) >= 0.75 * old_len and i_loop < 1000:
                self.pop_some(1000)
                i_loop += 1
            gc.collect()
            printfl(f'Buffer {self.name} shrinked from {old_len} to {len(self)}. (Mem: {vmem_perct} % -> {vmem_used_perct()} %).')
<<<<<<< HEAD

            if vmem_used_perct() > 95.0:
                raise MemoryError(f'Used {vmem_used_perct()} % memory. Exit to avoid system crash.')

=======
    
>>>>>>> 3a6b020b
    def push_back(self, graph: quartz.PyGraph, hash_value: int = None) -> bool:
        if hash_value is None:
            hash_value = hash(graph)
        if hash_value not in self.hashset:
            self.hashset.add(hash_value)
            gcost = get_cost(graph, self.cost_type)
            if gcost not in self.cost_to_graph:
                self.cost_to_graph[gcost] = []
            self.cost_to_graph[gcost].append(graph)
            idx_to_pop = 0 if gcost != self.original_cost else 1
            while len(self.cost_to_graph[gcost]) > int(5e2): # NOTE: limit the num of graph of each kind
                self.cost_to_graph[gcost].pop(idx_to_pop)
            while len(self) > self.max_len:
                self.pop_one()
            return True
        else:
            return False
        
    def pop_one(self) -> None:
        if len(self) > 0:
            max_key: int = -1
            max_num_graphs: int = -1
            for cost_key, graphs in self.cost_to_graph.items():
<<<<<<< HEAD
                if max_key == -1 or len(graphs) > max_num_graphs or \
                    len(graphs) == max_num_graphs and max_key == self.original_cost:
                    max_key, max_num_graphs = cost_key, len(graphs)
            idx_to_pop = 0 if max_key != self.original_cost else 1
            if idx_to_pop < max_num_graphs:
                popped_graph = self.cost_to_graph[max_key].pop(idx_to_pop)
                if len(self.cost_to_graph[max_key]) == 0:
                    self.cost_to_graph.pop(max_key, None)
                self.hashset.remove(hash(popped_graph))
=======
                if max_key == -1 or len(graphs) > max_num_graphs:
                    max_key, max_num_graphs = cost_key, len(graphs)
            idx_to_pop = 0 if max_key != self.original_cost else 1
            popped_graph = self.cost_to_graph[max_key].pop(idx_to_pop)
            if len(self.cost_to_graph[max_key]) == 0:
                self.cost_to_graph.pop(max_key, None)
            self.hashset.remove(hash(popped_graph))
>>>>>>> 3a6b020b
    
    def pop_some(self, num: int) -> None:
        if len(self) > 0:
            max_key: int = -1
            max_num_graphs: int = -1
            for cost_key, graphs in self.cost_to_graph.items():
                if max_key == -1 or len(graphs) > max_num_graphs:
                    max_key, max_num_graphs = cost_key, len(graphs)
            idx_to_pop = 0 if max_key != self.original_cost else 1
            for i in range(int(num)):
                if len(self.cost_to_graph[max_key]) < idx_to_pop + 1:
                    break
                popped_graph = self.cost_to_graph[max_key].pop(idx_to_pop)
                if len(self.cost_to_graph[max_key]) == 0:
                    self.cost_to_graph.pop(max_key, None)
                    break
                self.hashset.remove(hash(popped_graph))
    
    def sample(self, greedy: bool) -> quartz.PyGraph:
        gcost_list = list(self.cost_to_graph.keys())
        gcost = torch.Tensor(gcost_list).to(self.device)
        if greedy:
            weights = 1 / (gcost - gcost.min() + 0.2)
        else:
            weights = 1 / gcost**4
        sampled_gcost_idx = int(torch.multinomial(weights, num_samples=1))
        sampled_gcost = gcost_list[sampled_gcost_idx]
        sampled_graph = random.choice(self.cost_to_graph[sampled_gcost])
        return sampled_graph

    """Note that it's not concurrency-safe to call these functions."""
    def push_nonexist_best(self, qasm: str) -> bool:
        graph = qtz.qasm_to_graph(qasm)
        if self.push_back(graph): # non-exist
            """update best graph and return whether the best info is updated"""
            if get_cost(graph, self.cost_type) < get_cost(self.best_graph, self.cost_type):
                self.best_graph = graph
                return True
        # end if
        return False
    
    def append_costs_from_graph(self, graph: quartz.PyGraph):
        self.graph_gcs.append(graph.gate_count)
        self.graph_ccs.append(graph.cx_count)
<<<<<<< HEAD
        self.graph_depths.append(graph.depth)
=======
>>>>>>> 3a6b020b
        self.graph_costs.append(get_cost(graph, self.cost_type))
    
    def append_init_costs_from_graph(self, graph: quartz.PyGraph):
        self.init_graph_gcs.append(graph.gate_count)
        self.init_graph_ccs.append(graph.cx_count)
<<<<<<< HEAD
        self.init_graph_depths.append(graph.depth)
=======
>>>>>>> 3a6b020b
        self.init_graph_costs.append(get_cost(graph, self.cost_type))
    
    def eps_len_info(self) -> Dict[str, float]:
        info: Dict[str, float] = {}
        max_eps_len = max(self.eps_lengths)
        info[f'min_epslen'] = min(self.eps_lengths)
        info[f'max_epslen'] = max_eps_len
        info[f'mean_epslen'] = sum(self.eps_lengths) / len(self.eps_lengths)
        
        self.max_eps_length = max(self.max_eps_length, max_eps_len)
        info[f'max_epslen_global'] = self.max_eps_length
        
        return info
    
    def rewards_info(self) -> Dict[str, float]:
        info: Dict[str, float] = {}
<<<<<<< HEAD
        max_eps_reward: float = - math.inf
=======
        best_eps_reward: float = - math.inf
>>>>>>> 3a6b020b
        mean_eps_reward: float = 0.
        for eps_rewards in self.rewards:
            # assert len(eps_rewards) > 0
            eps_sum = sum(eps_rewards)
<<<<<<< HEAD
            max_eps_reward = max(max_eps_reward, eps_sum)
=======
            best_eps_reward = max(best_eps_reward, eps_sum)
>>>>>>> 3a6b020b
            mean_eps_reward += eps_sum / len(self.rewards)
        
        all_rewards = list(itertools.chain(*self.rewards))
        
<<<<<<< HEAD
        info['max_eps_reward'] = max_eps_reward
=======
        info['best_eps_reward'] = best_eps_reward
>>>>>>> 3a6b020b
        info['mean_eps_reward'] = mean_eps_reward
        info['mean_exp_reward'] = sum(all_rewards) / len(all_rewards)
        
        return info
    
    def cost_info(self) -> Dict[str, float]:
        info: Dict[str, float] = {}
        
        for name, values, init_values in [
            ('gate_count', self.graph_gcs, self.init_graph_gcs),
            ('cx_count', self.graph_ccs, self.init_graph_ccs),
<<<<<<< HEAD
            ('depth', self.graph_depths, self.init_graph_depths),
=======
>>>>>>> 3a6b020b
            ('cost', self.graph_costs, self.init_graph_costs),
        ]:
            info[f'min_init_{name}'] = min(init_values)
            info[f'max_init_{name}'] = max(init_values)
            info[f'mean_init_{name}'] = sum(init_values) / len(init_values)
            
<<<<<<< HEAD
            info[f'min_{name}_iter'] = min(values)
=======
            info[f'best_{name}_iter'] = min(values)
>>>>>>> 3a6b020b
            info[f'max_{name}_iter'] = max(values)
            info[f'mean_{name}_iter'] = sum(values) / len(values)
        
        return info
<<<<<<< HEAD

    def push_back_all_graphs(
        self, graph: quartz.PyGraph, cost: int, pre_graph: quartz.PyGraph, action: Action,
    ) -> None:
        # assert pre_graph in self.all_graphs
        dist = 1 + self.all_graphs[pre_graph].dist
        pre_cand = self.all_graphs.pop(graph, AllGraphDictValue(math.inf, None, None, None))
        if dist < pre_cand.dist + 1:
            pre_cand = AllGraphDictValue(dist, cost, pre_graph, action)
            # NOTE: action here is how this graph is got from pre_graph
        self.all_graphs[graph] = pre_cand
=======
>>>>>>> 3a6b020b
    
    # def shrink(self) -> None:
    #     for cost_key in self.cost_to_graph:
    #         cur = self.cost_to_graph[cost_key]
    #         new = cur[len(cur) // 2 : ]
    #         if cost_key == get_cost(self.original_graph, self.cost_type):
    #             new.append(self.original_graph)
    #         self.cost_to_graph[cost_key] = new
    
        <|MERGE_RESOLUTION|>--- conflicted
+++ resolved
@@ -2,19 +2,13 @@
 """data structures"""
 from __future__ import annotations
 from dataclasses import dataclass, fields
-<<<<<<< HEAD
 import heapq
-=======
->>>>>>> 3a6b020b
 from typing import Dict, Iterator, Set, List, Tuple, Any, TypeVar, cast
 import math
 import random
 import itertools
 import gc
-<<<<<<< HEAD
 import sys
-=======
->>>>>>> 3a6b020b
 
 import torch
 import dgl # type: ignore
@@ -113,15 +107,12 @@
             getattr(self, field.name)
             for field in fields(self)
         ])
-<<<<<<< HEAD
     
     def items(self):
         return {
             field.name: getattr(self, field.name)
             for field in fields(self)
         }.items()
-=======
->>>>>>> 3a6b020b
 
     def __add__(self, other) -> ExperienceList:
         ret = ExperienceList.new_empty()
@@ -137,7 +128,6 @@
     @staticmethod
     def new_empty() -> ExperienceList:
         return ExperienceList(*[[] for _ in range(len(fields(ExperienceList)))]) # type: ignore
-<<<<<<< HEAD
 
     def sanity_check(self) -> None:
         for name, field in self.items():
@@ -145,9 +135,6 @@
                 f'{len(name)} = len({name}) != len(self) = {len(self)})'
 
 
-=======
-
->>>>>>> 3a6b020b
     def shuffle(self) -> None:
         self.state, self.action, self.reward, self.next_state, self.game_over, self.node_value, \
         self.next_nodes, self.xfer_mask, self.xfer_logprob, self.info = shuffle_lists(
@@ -276,7 +263,6 @@
         else:
             raise StopIteration
 
-<<<<<<< HEAD
 @dataclass
 class AllGraphDictValue:
     dist: int
@@ -284,8 +270,6 @@
     pre_graph: quartz.PyGraph
     action: Action
 
-=======
->>>>>>> 3a6b020b
 class GraphBuffer:
     """store PyGraph of a class of circuits for init state sampling and maintain some other infos"""
     def __init__(
@@ -321,15 +305,13 @@
         self.graph_ccs: List[int] = []
         self.init_graph_costs: List[int] = []
         self.graph_costs: List[int] = []
-<<<<<<< HEAD
         self.init_graph_depths: List[int] = []
         self.graph_depths: List[int] = []
 
         self.all_graphs: Dict[quartz.PyGraph, AllGraphDictValue] = {
             self.original_graph: AllGraphDictValue(0, self.original_cost, None, Action(0, 0)),
         }
-=======
->>>>>>> 3a6b020b
+
     
     def __len__(self) -> int:
         return len(self.hashset)
@@ -355,14 +337,9 @@
                 i_loop += 1
             gc.collect()
             printfl(f'Buffer {self.name} shrinked from {old_len} to {len(self)}. (Mem: {vmem_perct} % -> {vmem_used_perct()} %).')
-<<<<<<< HEAD
-
             if vmem_used_perct() > 95.0:
                 raise MemoryError(f'Used {vmem_used_perct()} % memory. Exit to avoid system crash.')
 
-=======
-    
->>>>>>> 3a6b020b
     def push_back(self, graph: quartz.PyGraph, hash_value: int = None) -> bool:
         if hash_value is None:
             hash_value = hash(graph)
@@ -386,7 +363,6 @@
             max_key: int = -1
             max_num_graphs: int = -1
             for cost_key, graphs in self.cost_to_graph.items():
-<<<<<<< HEAD
                 if max_key == -1 or len(graphs) > max_num_graphs or \
                     len(graphs) == max_num_graphs and max_key == self.original_cost:
                     max_key, max_num_graphs = cost_key, len(graphs)
@@ -396,15 +372,6 @@
                 if len(self.cost_to_graph[max_key]) == 0:
                     self.cost_to_graph.pop(max_key, None)
                 self.hashset.remove(hash(popped_graph))
-=======
-                if max_key == -1 or len(graphs) > max_num_graphs:
-                    max_key, max_num_graphs = cost_key, len(graphs)
-            idx_to_pop = 0 if max_key != self.original_cost else 1
-            popped_graph = self.cost_to_graph[max_key].pop(idx_to_pop)
-            if len(self.cost_to_graph[max_key]) == 0:
-                self.cost_to_graph.pop(max_key, None)
-            self.hashset.remove(hash(popped_graph))
->>>>>>> 3a6b020b
     
     def pop_some(self, num: int) -> None:
         if len(self) > 0:
@@ -449,19 +416,13 @@
     def append_costs_from_graph(self, graph: quartz.PyGraph):
         self.graph_gcs.append(graph.gate_count)
         self.graph_ccs.append(graph.cx_count)
-<<<<<<< HEAD
         self.graph_depths.append(graph.depth)
-=======
->>>>>>> 3a6b020b
         self.graph_costs.append(get_cost(graph, self.cost_type))
     
     def append_init_costs_from_graph(self, graph: quartz.PyGraph):
         self.init_graph_gcs.append(graph.gate_count)
         self.init_graph_ccs.append(graph.cx_count)
-<<<<<<< HEAD
         self.init_graph_depths.append(graph.depth)
-=======
->>>>>>> 3a6b020b
         self.init_graph_costs.append(get_cost(graph, self.cost_type))
     
     def eps_len_info(self) -> Dict[str, float]:
@@ -478,29 +439,17 @@
     
     def rewards_info(self) -> Dict[str, float]:
         info: Dict[str, float] = {}
-<<<<<<< HEAD
         max_eps_reward: float = - math.inf
-=======
-        best_eps_reward: float = - math.inf
->>>>>>> 3a6b020b
         mean_eps_reward: float = 0.
         for eps_rewards in self.rewards:
             # assert len(eps_rewards) > 0
             eps_sum = sum(eps_rewards)
-<<<<<<< HEAD
             max_eps_reward = max(max_eps_reward, eps_sum)
-=======
-            best_eps_reward = max(best_eps_reward, eps_sum)
->>>>>>> 3a6b020b
             mean_eps_reward += eps_sum / len(self.rewards)
         
         all_rewards = list(itertools.chain(*self.rewards))
         
-<<<<<<< HEAD
         info['max_eps_reward'] = max_eps_reward
-=======
-        info['best_eps_reward'] = best_eps_reward
->>>>>>> 3a6b020b
         info['mean_eps_reward'] = mean_eps_reward
         info['mean_exp_reward'] = sum(all_rewards) / len(all_rewards)
         
@@ -512,26 +461,18 @@
         for name, values, init_values in [
             ('gate_count', self.graph_gcs, self.init_graph_gcs),
             ('cx_count', self.graph_ccs, self.init_graph_ccs),
-<<<<<<< HEAD
             ('depth', self.graph_depths, self.init_graph_depths),
-=======
->>>>>>> 3a6b020b
             ('cost', self.graph_costs, self.init_graph_costs),
         ]:
             info[f'min_init_{name}'] = min(init_values)
             info[f'max_init_{name}'] = max(init_values)
             info[f'mean_init_{name}'] = sum(init_values) / len(init_values)
             
-<<<<<<< HEAD
             info[f'min_{name}_iter'] = min(values)
-=======
-            info[f'best_{name}_iter'] = min(values)
->>>>>>> 3a6b020b
             info[f'max_{name}_iter'] = max(values)
             info[f'mean_{name}_iter'] = sum(values) / len(values)
         
         return info
-<<<<<<< HEAD
 
     def push_back_all_graphs(
         self, graph: quartz.PyGraph, cost: int, pre_graph: quartz.PyGraph, action: Action,
@@ -543,8 +484,6 @@
             pre_cand = AllGraphDictValue(dist, cost, pre_graph, action)
             # NOTE: action here is how this graph is got from pre_graph
         self.all_graphs[graph] = pre_cand
-=======
->>>>>>> 3a6b020b
     
     # def shrink(self) -> None:
     #     for cost_key in self.cost_to_graph:
