# this file is under mypy's checking
"""data structures"""
from __future__ import annotations

import gc
import heapq
import itertools
import math
import random
import sys
from dataclasses import dataclass, fields
from typing import Any, Dict, Iterator, List, Set, Tuple, TypeVar, cast

import dgl  # type: ignore
import qtz
import torch
from IPython import embed  # type: ignore
<<<<<<< HEAD
from sortedcontainers import SortedDict  # type: ignore
=======
>>>>>>> e7b2347d
from utils import *

import quartz  # type: ignore


@dataclass
class Action:
    node: int
    xfer: int

    def to_tensor(self) -> torch.LongTensor:
        return torch.LongTensor([self.node, self.xfer])


@dataclass
class ActionTmp:
    node: int
    node_value: float
    xfer_dist: torch.Tensor


@dataclass
class Experience:
    state: quartz.PyGraph
    action: Action
    reward: float
    next_state: quartz.PyGraph
    game_over: bool
    node_value: float
    next_nodes: List[int]
    xfer_mask: torch.BoolTensor
    xfer_logprob: float
    info: Any

    def __iter__(self) -> Iterator:
        return iter([getattr(self, field.name) for field in fields(self)])

    @staticmethod
    def new_empty() -> Experience:
        return Experience(*[None] * len(fields(Experience)))  # type:ignore

    def __str__(self) -> str:
        s = (
            f'{self.state} (gate_count = {self.state.gate_count}) '
            f'{self.next_state} (gate_count = {self.next_state.gate_count}) \n'
            f'{self.action}  reward = {self.reward}  game_over = {self.game_over}  '
            f'next_nodes = {self.next_nodes}  \n'
            f'xfer_mask = {self.xfer_mask}  xfer_logprob = {self.xfer_logprob}  info = {self.info}'
        )
        return s


@dataclass
class SerializableExperience:
    state: str
    action: Action
    reward: float
    next_state: str
    game_over: bool
    node_value: float
    next_nodes: List[int]
    xfer_mask: torch.BoolTensor
    xfer_logprob: float
    info: Any

    def __iter__(self) -> Iterator:
        return iter([getattr(self, field.name) for field in fields(self)])

    @staticmethod
    def new_empty() -> SerializableExperience:
        return SerializableExperience(
            *[None] * len(fields(SerializableExperience))
        )  # type:ignore


@dataclass
class ExperienceList:
    state: List[str | dgl.DGLGraph]
    action: List[Action]
    reward: List[float]
    next_state: List[str | dgl.DGLGraph]
    game_over: List[bool]
    node_value: List[float]
    next_nodes: List[List[int]]
    xfer_mask: List[torch.BoolTensor]
    xfer_logprob: List[float]
    info: List[Any]

    def __len__(self) -> int:
        return len(self.state)

    def __iter__(self) -> Iterator:
        return iter([getattr(self, field.name) for field in fields(self)])

    def items(self):
        return {field.name: getattr(self, field.name) for field in fields(self)}.items()

    def __add__(self, other) -> ExperienceList:
        ret = ExperienceList.new_empty()
        for field in fields(self):
            setattr(
                ret, field.name, getattr(self, field.name) + getattr(other, field.name)
            )
        return ret

    def __iadd__(self, other) -> ExperienceList:
        for field in fields(self):
            setattr(
                self,
                field.name,
                getattr(self, field.name).__iadd__(getattr(other, field.name)),
            )
        return self

    @staticmethod
    def new_empty() -> ExperienceList:
        return ExperienceList(*[[] for _ in range(len(fields(ExperienceList)))])  # type: ignore

    def sanity_check(self) -> None:
        for name, field in self.items():
            assert len(field) == len(
                self
            ), f'{len(name)} = len({name}) != len(self) = {len(self)})'

    def shuffle(self) -> None:
        (
            self.state,
            self.action,
            self.reward,
            self.next_state,
            self.game_over,
            self.node_value,
            self.next_nodes,
            self.xfer_mask,
            self.xfer_logprob,
            self.info,
        ) = shuffle_lists(
            self.state,
            self.action,
            self.reward,
            self.next_state,
            self.game_over,
            self.node_value,
            self.next_nodes,
            self.xfer_mask,
            self.xfer_logprob,
            self.info,
        )

    def get_batch(
        self,
        start_pos: int = 0,
        batch_size: int = 1,
        device: torch.device = torch.device('cpu'),
    ) -> BatchedExperience:
        exps = BatchedExperience.new_empty()
        if start_pos < len(self):
            sc = slice(start_pos, start_pos + batch_size)
            exps.state = dgl.batch(self.state[sc]).to(device)
            exps.next_state = dgl.batch(self.next_state[sc]).to(device)
            exps.action = torch.stack([a.to_tensor() for a in self.action[sc]]).to(device)  # type: ignore
            exps.reward = torch.Tensor(self.reward[sc]).to(device)
            exps.game_over = torch.BoolTensor(self.game_over[sc]).to(device)  # type: ignore
            exps.node_value = torch.Tensor(self.node_value[sc]).to(device)
            exps.next_nodes = [torch.LongTensor(ns).to(device) for ns in self.next_nodes[sc]]  # type: ignore
            exps.xfer_mask = torch.stack(self.xfer_mask[sc]).to(device)  # type: ignore
            exps.xfer_logprob = torch.Tensor(self.xfer_logprob[sc]).to(device)

        return exps


@dataclass
class TrainExpList(ExperienceList):
    target_values: List[float]
    advantages: List[float]

    @staticmethod
    def new_empty() -> TrainExpList:
        return TrainExpList(*[None] * len(fields(TrainExpList)))  # type: ignore

    def shuffle(self) -> None:
        (
            self.state,
            self.action,
            self.reward,
            self.next_state,
            self.game_over,
            self.node_value,
            self.next_nodes,
            self.xfer_mask,
            self.xfer_logprob,
            self.info,
            self.target_values,
            self.advantages,
        ) = shuffle_lists(
            self.state,
            self.action,
            self.reward,
            self.next_state,
            self.game_over,
            self.node_value,
            self.next_nodes,
            self.xfer_mask,
            self.xfer_logprob,
            self.info,
            self.target_values,
            self.advantages,
        )

    def get_batch(
        self,
        start_pos: int = 0,
        batch_size: int = 1,
        device: torch.device = torch.device('cpu'),
    ) -> TrainBatchExp:
        exps = TrainBatchExp.new_empty()
        if start_pos < len(self):
            sc = slice(start_pos, start_pos + batch_size)
            exps.state = dgl.batch(self.state[sc]).to(device)
            exps.next_state = dgl.batch(self.next_state[sc]).to(device)
            exps.action = torch.stack([a.to_tensor() for a in self.action[sc]]).to(device)  # type: ignore
            exps.reward = torch.Tensor(self.reward[sc]).to(device)
            exps.game_over = torch.BoolTensor(self.game_over[sc]).to(device)  # type: ignore
            exps.node_value = torch.Tensor(self.node_value[sc]).to(device)
            exps.next_nodes = [torch.LongTensor(ns).to(device) for ns in self.next_nodes[sc]]  # type: ignore
            exps.xfer_mask = torch.stack(self.xfer_mask[sc]).to(device)  # type: ignore
            exps.xfer_logprob = torch.Tensor(self.xfer_logprob[sc]).to(device)
            exps.target_values = torch.Tensor(self.target_values[sc]).to(device)
            exps.advantages = torch.Tensor(self.advantages[sc]).to(device)
        return exps


@dataclass
class BatchedExperience:
    state: dgl.DGLGraph
    action: torch.LongTensor  # (B, 2)
    reward: torch.Tensor  # (B,)
    next_state: dgl.DGLGraph
    game_over: torch.BoolTensor  # (B,)
    node_value: torch.Tensor  # (B,)
    next_nodes: List[torch.LongTensor]
    xfer_mask: torch.BoolTensor  # (B,)
    xfer_logprob: torch.Tensor  # (B,)

    @staticmethod
    def new_empty() -> BatchedExperience:
        return BatchedExperience(*[None for _ in range(len(fields(BatchedExperience)))])  # type: ignore

    def __add__(self, other: BatchedExperience) -> BatchedExperience:
        res = BatchedExperience.new_empty()
        res.state = dgl.batch([self.state, other.state])
        res.next_state = dgl.batch([self.next_state, other.next_state])
        res.action = torch.cat([self.action, other.action])  # type: ignore
        res.reward = torch.cat([self.reward, other.reward])
        res.game_over = torch.cat([self.game_over, other.game_over])  # type: ignore
        res.node_value = torch.cat([self.node_value, other.node_value])
        res.next_nodes = self.next_nodes + other.next_nodes
        res.xfer_mask = torch.cat([self.xfer_mask, other.xfer_mask])  # type: ignore
        res.xfer_logprob = torch.cat([self.xfer_logprob, other.xfer_logprob])
        return res

    def __len__(self) -> int:
        return len(self.next_nodes)


class TrainBatchExp(BatchedExperience):
    target_values: torch.Tensor
    advantages: torch.Tensor

    @staticmethod
    def new_empty() -> TrainBatchExp:
        return TrainBatchExp(*[None for _ in range(len(fields(TrainBatchExp)))])  # type: ignore


ExpListType = TypeVar('ExpListType', bound=ExperienceList)
BatchExpType = TypeVar('BatchExpType', bound=BatchedExperience)


class ExperienceListIterator:
    def __init__(
        self,
        src: ExpListType,
        batch_size: int = 1,
        device: torch.device = torch.device('cpu'),
    ) -> None:
        self.src = src
        self.batch_size = batch_size
        self.device = device
        self.start_pos = 0

    def __iter__(self) -> ExperienceListIterator:
        return self

    def __next__(self) -> BatchExpType:
        if self.start_pos < len(self.src):
            ret = self.src.get_batch(self.start_pos, self.batch_size, self.device)
            ret = cast(BatchExpType, ret)
            self.start_pos += self.batch_size
            return ret
        else:
            raise StopIteration


@dataclass
class AllGraphDictValue:
    dist: int
    cost: int
    pre_graph: quartz.PyGraph
    action: Action


class GraphBuffer:
    """store PyGraph of a class of circuits for init state sampling and maintain some other infos"""

    def __init__(
        self,
        name: str,
        original_graph_qasm: str,
        cost_type: CostType,
        max_len: int | float,
        device: torch.device = torch.device('cpu'),
    ) -> None:
        self.name = name
        self.max_len = max_len
        self.device = device
        self.cost_type = cost_type
        self.original_graph = qtz.qasm_to_graph(original_graph_qasm)
        self.original_cost = get_cost(self.original_graph, self.cost_type)

<<<<<<< HEAD
        self.cost_to_graph: SortedDict[int, List[quartz.PyGraph]] = SortedDict(
            {
                get_cost(self.original_graph, cost_type): [
                    self.original_graph,
                ],
            }
        )
=======
        self.cost_to_graph: Dict[int, List[quartz.PyGraph]] = {
            get_cost(self.original_graph, cost_type): [
                self.original_graph,
            ],
        }
>>>>>>> e7b2347d
        self.hashset: Set[int] = {hash(self.original_graph)}

        """other infos"""
        self.best_graph = self.original_graph

        self.eps_lengths: List[int] = []
        self.max_eps_length: int = 0
        self.rewards: List[List[float]] = []

        self.init_graph_gcs: List[int] = []
        self.graph_gcs: List[int] = []
        self.init_graph_ccs: List[int] = []
        self.graph_ccs: List[int] = []
        self.init_graph_costs: List[int] = []
        self.graph_costs: List[int] = []
        self.init_graph_depths: List[int] = []
        self.graph_depths: List[int] = []

        self.all_graphs: Dict[quartz.PyGraph, AllGraphDictValue] = {
            self.original_graph: AllGraphDictValue(
                0, self.original_cost, None, Action(0, 0)
            ),
        }

    def __len__(self) -> int:
        return len(self.hashset)

    def prepare_for_next_iter(self) -> None:
        self.eps_lengths.clear()
        self.rewards.clear()

        self.init_graph_gcs.clear()
        self.graph_gcs.clear()
        self.init_graph_ccs.clear()
        self.graph_ccs.clear()
        self.init_graph_costs.clear()
        self.graph_costs.clear()

        vmem_perct = vmem_used_perct()
        old_len = len(self)
        if vmem_perct > 80.0:
            printfl(f'Buffer {self.name} starts to shrink.')
            i_loop = 0  # NOTE: in case of infinite loop
            while len(self) >= 0.75 * old_len and i_loop < 1000:
                self.pop_some(200)
                i_loop += 1
            gc.collect()
            printfl(
                f'Buffer {self.name} shrinked from {old_len} to {len(self)}. (Mem: {vmem_perct} % -> {vmem_used_perct()} %).'
            )
            if vmem_used_perct() > 95.0:
                raise MemoryError(
                    f'Used {vmem_used_perct()} % memory. Exit to avoid system crash.'
                )

    def push_back(self, graph: quartz.PyGraph, hash_value: int = None) -> bool:
        if hash_value is None:
            hash_value = hash(graph)
        if hash_value not in self.hashset:
            self.hashset.add(hash_value)
            gcost = get_cost(graph, self.cost_type)
            if gcost not in self.cost_to_graph:
                self.cost_to_graph[gcost] = []
            self.cost_to_graph[gcost].append(graph)
            idx_to_pop = 0 if gcost != self.original_cost else 1
            while len(self.cost_to_graph[gcost]) > int(
<<<<<<< HEAD
                2e3
=======
                5e2
>>>>>>> e7b2347d
            ):  # NOTE: limit the num of graph of each kind
                self.cost_to_graph[gcost].pop(idx_to_pop)
            while len(self) > self.max_len:
                self.pop_one()
            assert hash_value in self.hashset
            return True
        else:
            return False

    def pop_one(self) -> None:
        if len(self) > 0:
<<<<<<< HEAD
            for max_key_idx in range(len(self.cost_to_graph) - 1, -1, -1):
                max_key, graphs = self.cost_to_graph.peekitem(max_key_idx)
                idx_to_pop = 0 if max_key != self.original_cost else 1
                if idx_to_pop < len(graphs):
                    popped_graph = graphs.pop(idx_to_pop)
                    self.hashset.remove(hash(popped_graph))
                    if len(graphs) == 0:
                        self.cost_to_graph.pop(max_key)
                    break
            # end for
=======
            max_key: int = -1
            max_num_graphs: int = -1
            for cost_key, graphs in self.cost_to_graph.items():
                if (
                    max_key == -1
                    or len(graphs) > max_num_graphs
                    or len(graphs) == max_num_graphs
                    and max_key == self.original_cost
                ):
                    max_key, max_num_graphs = cost_key, len(graphs)
            idx_to_pop = 0 if max_key != self.original_cost else 1
            if idx_to_pop < max_num_graphs:
                popped_graph = self.cost_to_graph[max_key].pop(idx_to_pop)
                if len(self.cost_to_graph[max_key]) == 0:
                    self.cost_to_graph.pop(max_key, None)
                self.hashset.remove(hash(popped_graph))
>>>>>>> e7b2347d

    def pop_some(self, num: int) -> None:
        if len(self) > 0:
            for max_key_idx in range(len(self.cost_to_graph) - 1, -1, -1):
                max_key, graphs = self.cost_to_graph.peekitem(max_key_idx)
                idx_to_pop = 0 if max_key != self.original_cost else 1
                while idx_to_pop < len(graphs) and num > 0:
                    popped_graph = graphs.pop(idx_to_pop)
                    self.hashset.remove(hash(popped_graph))
                    num -= 1
                if len(graphs) == 0:
                    self.cost_to_graph.pop(max_key)
                if num <= 0:
                    break
<<<<<<< HEAD
            # end for
=======
                popped_graph = self.cost_to_graph[max_key].pop(idx_to_pop)
                if len(self.cost_to_graph[max_key]) == 0:
                    self.cost_to_graph.pop(max_key, None)
                    break
                self.hashset.remove(hash(popped_graph))
>>>>>>> e7b2347d

    def sample(self, greedy: bool) -> quartz.PyGraph:
        gcost_list = list(self.cost_to_graph.keys())
        gcost = torch.Tensor(gcost_list).to(self.device)
        if greedy:
            weights = 1 / (gcost - gcost.min() + 0.2)
        else:
            weights = 1 / gcost**4
        sampled_gcost_idx = int(torch.multinomial(weights, num_samples=1))
        sampled_gcost = gcost_list[sampled_gcost_idx]
        graphs = self.cost_to_graph[sampled_gcost]
        if greedy:
            graph_weights = torch.linspace(0.6, 1.000001, len(graphs)).to(self.device)
            sampled_graph_idx = int(torch.multinomial(graph_weights, num_samples=1))
            sampled_graph = graphs[sampled_graph_idx]
        else:
            sampled_graph = random.choice(graphs)
        return sampled_graph

    """Note that it's not concurrency-safe to call these functions."""

    def push_nonexist_best(self, qasm: str) -> bool:
        graph = qtz.qasm_to_graph(qasm)
        if self.push_back(graph):  # non-exist
            """update best graph and return whether the best info is updated"""
            if get_cost(graph, self.cost_type) < get_cost(
                self.best_graph, self.cost_type
            ):
                self.best_graph = graph
                return True
        # end if
        return False

    def append_costs_from_graph(self, graph: quartz.PyGraph):
        self.graph_gcs.append(graph.gate_count)
        self.graph_ccs.append(graph.cx_count)
        self.graph_depths.append(graph.depth)
        self.graph_costs.append(get_cost(graph, self.cost_type))

    def append_init_costs_from_graph(self, graph: quartz.PyGraph):
        self.init_graph_gcs.append(graph.gate_count)
        self.init_graph_ccs.append(graph.cx_count)
        self.init_graph_depths.append(graph.depth)
        self.init_graph_costs.append(get_cost(graph, self.cost_type))

    def eps_len_info(self) -> Dict[str, float]:
        info: Dict[str, float] = {}
        max_eps_len = max(self.eps_lengths)
        info[f'min_epslen'] = min(self.eps_lengths)
        info[f'max_epslen'] = max_eps_len
        info[f'mean_epslen'] = sum(self.eps_lengths) / len(self.eps_lengths)

        self.max_eps_length = max(self.max_eps_length, max_eps_len)
        info[f'max_epslen_global'] = self.max_eps_length

        return info

    def rewards_info(self) -> Dict[str, float]:
        info: Dict[str, float] = {}
        max_eps_reward: float = -math.inf
        mean_eps_reward: float = 0.0
        for eps_rewards in self.rewards:
            # assert len(eps_rewards) > 0
            eps_sum = sum(eps_rewards)
            max_eps_reward = max(max_eps_reward, eps_sum)
            mean_eps_reward += eps_sum / len(self.rewards)

        all_rewards = list(itertools.chain(*self.rewards))

        info['max_eps_reward'] = max_eps_reward
        info['mean_eps_reward'] = mean_eps_reward
        info['mean_exp_reward'] = sum(all_rewards) / len(all_rewards)

        return info

    def cost_info(self) -> Dict[str, float]:
        info: Dict[str, float] = {}

        for name, values, init_values in [
            ('gate_count', self.graph_gcs, self.init_graph_gcs),
            ('cx_count', self.graph_ccs, self.init_graph_ccs),
            ('depth', self.graph_depths, self.init_graph_depths),
            ('cost', self.graph_costs, self.init_graph_costs),
        ]:
            info[f'min_init_{name}'] = min(init_values)
            info[f'max_init_{name}'] = max(init_values)
            info[f'mean_init_{name}'] = sum(init_values) / len(init_values)

            info[f'min_{name}_iter'] = min(values)
            info[f'max_{name}_iter'] = max(values)
            info[f'mean_{name}_iter'] = sum(values) / len(values)

<<<<<<< HEAD
        return info

    def basic_info(self) -> Dict[str, float]:
        info: Dict[str, float] = {
            'buffer_size': len(self),
            'diff_costs': len(self.cost_to_graph),
            'min_cost': self.cost_to_graph.peekitem(0)[0],
            'max_cost': self.cost_to_graph.peekitem(-1)[0],
        }
=======
>>>>>>> e7b2347d
        return info

    def push_back_all_graphs(
        self,
        graph: quartz.PyGraph,
        cost: int,
        pre_graph: quartz.PyGraph,
        action: Action,
    ) -> None:
        # assert pre_graph in self.all_graphs
        dist = 1 + self.all_graphs[pre_graph].dist
        pre_cand = self.all_graphs.pop(
            graph, AllGraphDictValue(math.inf, None, None, None)
        )
        if dist < pre_cand.dist + 1:
            pre_cand = AllGraphDictValue(dist, cost, pre_graph, action)
            # NOTE: action here is how this graph is got from pre_graph
        self.all_graphs[graph] = pre_cand

    # def shrink(self) -> None:
    #     for cost_key in self.cost_to_graph:
    #         cur = self.cost_to_graph[cost_key]
    #         new = cur[len(cur) // 2 : ]
    #         if cost_key == get_cost(self.original_graph, self.cost_type):
    #             new.append(self.original_graph)
    #         self.cost_to_graph[cost_key] = new<|MERGE_RESOLUTION|>--- conflicted
+++ resolved
@@ -15,10 +15,7 @@
 import qtz
 import torch
 from IPython import embed  # type: ignore
-<<<<<<< HEAD
 from sortedcontainers import SortedDict  # type: ignore
-=======
->>>>>>> e7b2347d
 from utils import *
 
 import quartz  # type: ignore
@@ -348,7 +345,6 @@
         self.original_graph = qtz.qasm_to_graph(original_graph_qasm)
         self.original_cost = get_cost(self.original_graph, self.cost_type)
 
-<<<<<<< HEAD
         self.cost_to_graph: SortedDict[int, List[quartz.PyGraph]] = SortedDict(
             {
                 get_cost(self.original_graph, cost_type): [
@@ -356,13 +352,6 @@
                 ],
             }
         )
-=======
-        self.cost_to_graph: Dict[int, List[quartz.PyGraph]] = {
-            get_cost(self.original_graph, cost_type): [
-                self.original_graph,
-            ],
-        }
->>>>>>> e7b2347d
         self.hashset: Set[int] = {hash(self.original_graph)}
 
         """other infos"""
@@ -429,11 +418,7 @@
             self.cost_to_graph[gcost].append(graph)
             idx_to_pop = 0 if gcost != self.original_cost else 1
             while len(self.cost_to_graph[gcost]) > int(
-<<<<<<< HEAD
-                2e3
-=======
                 5e2
->>>>>>> e7b2347d
             ):  # NOTE: limit the num of graph of each kind
                 self.cost_to_graph[gcost].pop(idx_to_pop)
             while len(self) > self.max_len:
@@ -445,7 +430,6 @@
 
     def pop_one(self) -> None:
         if len(self) > 0:
-<<<<<<< HEAD
             for max_key_idx in range(len(self.cost_to_graph) - 1, -1, -1):
                 max_key, graphs = self.cost_to_graph.peekitem(max_key_idx)
                 idx_to_pop = 0 if max_key != self.original_cost else 1
@@ -456,24 +440,6 @@
                         self.cost_to_graph.pop(max_key)
                     break
             # end for
-=======
-            max_key: int = -1
-            max_num_graphs: int = -1
-            for cost_key, graphs in self.cost_to_graph.items():
-                if (
-                    max_key == -1
-                    or len(graphs) > max_num_graphs
-                    or len(graphs) == max_num_graphs
-                    and max_key == self.original_cost
-                ):
-                    max_key, max_num_graphs = cost_key, len(graphs)
-            idx_to_pop = 0 if max_key != self.original_cost else 1
-            if idx_to_pop < max_num_graphs:
-                popped_graph = self.cost_to_graph[max_key].pop(idx_to_pop)
-                if len(self.cost_to_graph[max_key]) == 0:
-                    self.cost_to_graph.pop(max_key, None)
-                self.hashset.remove(hash(popped_graph))
->>>>>>> e7b2347d
 
     def pop_some(self, num: int) -> None:
         if len(self) > 0:
@@ -488,15 +454,7 @@
                     self.cost_to_graph.pop(max_key)
                 if num <= 0:
                     break
-<<<<<<< HEAD
             # end for
-=======
-                popped_graph = self.cost_to_graph[max_key].pop(idx_to_pop)
-                if len(self.cost_to_graph[max_key]) == 0:
-                    self.cost_to_graph.pop(max_key, None)
-                    break
-                self.hashset.remove(hash(popped_graph))
->>>>>>> e7b2347d
 
     def sample(self, greedy: bool) -> quartz.PyGraph:
         gcost_list = list(self.cost_to_graph.keys())
@@ -589,7 +547,6 @@
             info[f'max_{name}_iter'] = max(values)
             info[f'mean_{name}_iter'] = sum(values) / len(values)
 
-<<<<<<< HEAD
         return info
 
     def basic_info(self) -> Dict[str, float]:
@@ -599,8 +556,6 @@
             'min_cost': self.cost_to_graph.peekitem(0)[0],
             'max_cost': self.cost_to_graph.peekitem(-1)[0],
         }
-=======
->>>>>>> e7b2347d
         return info
 
     def push_back_all_graphs(
