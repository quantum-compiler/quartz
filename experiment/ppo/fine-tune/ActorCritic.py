--- conflicted
+++ resolved
@@ -9,12 +9,9 @@
 import dgl
 from Utils import masked_softmax, temperature_softmax
 import time
-<<<<<<< HEAD
 from IPython import embed
-=======
 import math
 
->>>>>>> 91f33c80
 
 class ActorCritic(nn.Module):
     def __init__(self, gnn_layers, num_gate_type, graph_embed_size,
@@ -108,9 +105,6 @@
 
             node_vs = node_vs_list[i] # (num of nodes, )
 
-<<<<<<< HEAD
-            node_probs = F.softmax(node_vs, dim=-1) # (num of nodes, )
-=======
             # Compute temperature
             # TODO: this rate should be a hyper parameter
             hit_rate = 0.8
@@ -120,7 +114,6 @@
 
             # node_probs = F.softmax(node_vs, dim=-1)
             node_probs = temperature_softmax(node_vs, temperature)
->>>>>>> 91f33c80
             node_dist = Categorical(probs=node_probs)
             node = node_dist.sample()
             nodes.append(node.item())
