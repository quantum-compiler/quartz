--- conflicted
+++ resolved
@@ -45,30 +45,18 @@
     return;
   std::vector<int> qubit_indices;
   std::vector<int> parameter_indices;
-<<<<<<< HEAD
   for (const auto& idx : context->get_supported_gates()) {
     Gate* gate = context->get_gate(idx);
-=======
-  for (const auto &idx : ctx->get_supported_gates()) {
-    Gate *gate = ctx->get_gate(idx);
->>>>>>> 25de47dd
     if (gate->get_num_qubits() == 1) {
       if (gate->get_num_parameters() == 0) {
         // Case: 1-qubit operators without parameters
         for (int i = 0; i < dag->get_num_qubits(); i++) {
           qubit_indices.push_back(i);
-<<<<<<< HEAD
           bool ret = dag->add_gate(qubit_indices, parameter_indices, gate, NULL);
 	  assert(ret);
           dfs(gate_idx+1, max_num_gates, dag, used_parameters, dataset);
           ret = dag->remove_last_gate();
 	  assert(ret);
-	  assert(ret);
-=======
-          dag->add_gate(qubit_indices, parameter_indices, gate, NULL);
-          dfs(ctx, gate_idx + 1, max_num_gates, dag, used_parameters, dataset);
-          dag->remove_last_gate();
->>>>>>> 25de47dd
           qubit_indices.pop_back();
         }
       } else if (gate->get_num_parameters() == 1) {
@@ -84,16 +72,7 @@
               old_used_p1 = used_parameters[p1];
               used_parameters[p1] = true;
             }
-<<<<<<< HEAD
             dfs(gate_idx+1, max_num_gates, dag, used_parameters, dataset);
-=======
-            dfs(ctx,
-                gate_idx + 1,
-                max_num_gates,
-                dag,
-                used_parameters,
-                dataset);
->>>>>>> 25de47dd
             if (p1 < dag->get_num_input_parameters()) {
               used_parameters[p1] = old_used_p1;
             }
@@ -114,22 +93,11 @@
           for (int q2 = 0; q2 < dag->get_num_qubits(); q2++) {
             if (q1 == q2) continue;
             qubit_indices.push_back(q2);
-<<<<<<< HEAD
             bool ret = dag->add_gate(qubit_indices, parameter_indices, gate, NULL);
 	    assert(ret);
             dfs(gate_idx+1, max_num_gates, dag, used_parameters, dataset);
             ret = dag->remove_last_gate();
 	    assert(ret);
-=======
-            dag->add_gate(qubit_indices, parameter_indices, gate, NULL);
-            dfs(ctx,
-                gate_idx + 1,
-                max_num_gates,
-                dag,
-                used_parameters,
-                dataset);
-            dag->remove_last_gate();
->>>>>>> 25de47dd
             qubit_indices.pop_back();
           }
           qubit_indices.pop_back();
