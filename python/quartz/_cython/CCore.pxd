--- conflicted
+++ resolved
@@ -42,12 +42,8 @@
         ry1,
         ry3,
         rxx1,
-<<<<<<< HEAD
-        rxx3
-=======
         rxx3,
         sx
->>>>>>> 48926e37
 
 cdef extern from "math/matrix.h" namespace "quartz":
     cdef cppclass MatrixBase:
@@ -89,13 +85,9 @@
     cdef cppclass GraphXfer:
         GraphXfer(Context_ptr, const CircuitSeq_ptr, const CircuitSeq_ptr) except +
         @staticmethod
-<<<<<<< HEAD
-        GraphXfer* create_GraphXfer(Context_ptr,const CircuitSeq_ptr ,const CircuitSeq_ptr, bool no_increase)
-=======
         GraphXfer* create_GraphXfer(Context_ptr,const DAG_ptr ,const DAG_ptr, bool no_increase)
         @staticmethod
         GraphXfer* create_GraphXfer_from_qasm_str(Context_ptr, const string &, const string &)
->>>>>>> 48926e37
         int num_src_op()
         int num_dst_op()
         string src_str()
