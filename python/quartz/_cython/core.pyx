--- conflicted
+++ resolved
@@ -71,7 +71,7 @@
         success = self.parser.load_qasm(filename_bytes, dag.dag)
         assert(success, "Failed to load qasm file!")
         return dag
-    
+
     def load_qasm_str(self, str qasm_str) -> PyDAG:
         dag = PyDAG()
         qasm_str_bytes = qasm_str.encode('utf-8')
@@ -128,14 +128,14 @@
     @property
     def num_parameters(self):
         return self.gate.num_parameters
-    
+
     @staticmethod
     def rebuild(GateType _type, int _num_qubits, int _num_params):
         gate = PyGate()
         inner_gate = new Gate(_type, _num_qubits, _num_params)
         gate.set_this(inner_gate)
         return gate
-    
+
     def __reduce__(self):
         return (self.__class__.rebuild, (self.tp, self.num_qubits, self.num_parameters))
 
@@ -380,7 +380,7 @@
     property nodes:
         def __get__(self):
             return self._nodes
-        
+
         def __set__(self, nodes):
             self._nodes = nodes
 
@@ -458,7 +458,7 @@
             return None, []
         else:
             return PyGraph().set_this(ret.first), ret.second
-    
+
     def all_nodes(self):
         return self.nodes
 
@@ -541,7 +541,7 @@
     def to_qasm(self, *, str filename):
         fn_bytes = filename.encode('utf-8')
         deref(self.graph).to_qasm(fn_bytes, False, False)
-    
+
     def to_qasm_str(self, *) -> str:
         cdef string s = deref(self.graph).to_qasm(False, False)
         return s.decode('utf-8')
@@ -591,7 +591,7 @@
         cdef vector[Edge] edge_v
         deref(self.graph).all_edges(edge_v)
         return edge_v.size()
-<<<<<<< HEAD
+
 
 # physical mapping finished
 cdef class PyState:
@@ -667,6 +667,4 @@
             py_action = PyAction()
             py_action.set_this(tmp_c_action)
             py_action_space.append(py_action)
-        return py_action_space
-=======
->>>>>>> 10c469d0
+        return py_action_space