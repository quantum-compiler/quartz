import math
import os
import sys

import z3

SCRIPT_DIR = os.path.dirname(os.path.abspath(__file__))
sys.path.append(os.path.dirname(SCRIPT_DIR))

from utils.utils import (
    sqrt2,
    sqrt3,
    sqrt5,
    sqrt_of_2_minus_sqrt2,
    sqrt_of_2_plus_sqrt2,
    sqrt_of_5_minus_sqrt5,
<<<<<<< HEAD
=======
    use_sympy,
>>>>>>> 52dfbecb
)

# helper solver


nonnegativity_solver = z3.Solver()
<<<<<<< HEAD
nonnegativity_solver.add(
    1.414 < sqrt2,
    sqrt2 < 1.415,
    1.732 < sqrt3,
    sqrt3 < 1.733,
    2.236 < sqrt5,
    sqrt5 < 2.237,
    1.847 < sqrt_of_2_plus_sqrt2,
    sqrt_of_2_plus_sqrt2 < 1.848,
    0.765 < sqrt_of_2_minus_sqrt2,
    sqrt_of_2_minus_sqrt2 < 0.766,
    1.662 < sqrt_of_5_minus_sqrt5,
    sqrt_of_5_minus_sqrt5 < 1.663,
)
=======
if not use_sympy:
    nonnegativity_solver.add(
        1.414 < sqrt2,
        sqrt2 < 1.415,
        1.732 < sqrt3,
        sqrt3 < 1.733,
        2.236 < sqrt5,
        sqrt5 < 2.237,
        1.847 < sqrt_of_2_plus_sqrt2,
        sqrt_of_2_plus_sqrt2 < 1.848,
        0.765 < sqrt_of_2_minus_sqrt2,
        sqrt_of_2_minus_sqrt2 < 0.766,
        1.662 < sqrt_of_5_minus_sqrt5,
        sqrt_of_5_minus_sqrt5 < 1.663,
    )
>>>>>>> 52dfbecb
nonnegativity_solver.set("timeout", 10)  # timeout in milliseconds


# helper methods


def half(a):
    # Unchecked Assertion: a is defined as (cos(x), sin(x)) for x in [0, 2pi].
    assert len(a) == 2
    cos_a, sin_a = a

    sin_sgn = 1
    cos_sgn = z3.If(sin_a >= 0, 1, -1)
    # Simplify the if-expression if possible
    nonnegativity_solver.push()
    nonnegativity_solver.add(sin_a < 0)
    if nonnegativity_solver.check() == z3.unsat:  # must be non-negative
        cos_sgn = 1
    else:
        nonnegativity_solver.pop()
        nonnegativity_solver.push()
        nonnegativity_solver.add(sin_a > 0)
        if nonnegativity_solver.check() == z3.unsat:  # must be non-positive
            cos_sgn = -1
    nonnegativity_solver.pop()

    cos_half_a = cos_sgn * z3.Sqrt((1 + cos_a) / 2)
    sin_half_a = sin_sgn * z3.Sqrt((1 - cos_a) / 2)
    return cos_half_a, sin_half_a


# parameter gates


def add(a, b):
    assert len(a) == 2
    assert len(b) == 2
    cos_a, sin_a = a
    cos_b, sin_b = b
    return cos_a * cos_b - sin_a * sin_b, sin_a * cos_b + cos_a * sin_b


def neg(a):
    assert len(a) == 2
    cos_a, sin_a = a
    return cos_a, -sin_a


def mult(x, y):
    # In this special case, both the lhs and the rhs are numbers.
    if isinstance(x, (int, float)) and isinstance(y, (int, float)):
        return x * y

    # To apply trigonometric angle formulas, one side must be a number.
    # Without loss of generality, the left-hand side will be a number.
    assert isinstance(x, (int, float)) or isinstance(y, (int, float))
    if isinstance(y, (int, float)):
        x, y = y, x

    # This block ensures that the lhs is not only a number, but also an integer.
    # This is because angle-reducing formula only exist for integer multipliers.
    # Of course, other formulas exist, such as the half-angle formula.
    # However, this formula is not determined (for arbitrary a) by (cos_a, sin_a) alone.
    if isinstance(x, float):
        assert x.is_integer()
        x = int(x)

    # Moves negative signs from the left-hand side to the right-hand side.
    if x < 0:
        x = -x
        y = neg(y)

    # Base Cases.
    if x == 0:
        return 1, 0
    elif x == 1:
        return y
    # Triple-angle formula.
    elif x % 3 == 0:
        cos_y, sin_y = mult(x // 3, y)
        cos_z = 4 * cos_y * cos_y * cos_y - 3 * cos_y
        sin_z = 3 * sin_y - 4 * sin_y * sin_y * sin_y
        return cos_z, sin_z
    # Double-angle formula.
    elif x % 2 == 0:
        cos_y, sin_y = mult(x // 2, y)
        cos_z = cos_y * cos_y - sin_y * sin_y
        sin_z = 2 * cos_y * sin_y
        return cos_z, sin_z
    # Otherwise, use the sum formula to decrease x by 1.
    else:
        z = mult(x - 1, y)
        return add(y, z)


def pi(n, use_z3=True):
    # This function handles fractions of pi with integer denominators.
    assert isinstance(n, (int, float))
    if isinstance(n, float):
        assert n.is_integer()
        n = int(n)

    # Negative Multiples of Pi.
    if n < 0:
        return neg(pi(-n))
    # Exactly Pi.
    if n == 1:
        return -1, 0
    elif n == 2:
        return 0, 1
    elif n == 4:
        if use_z3:
            return sqrt2 / 2, sqrt2 / 2
        else:
            return math.sqrt(2) / 2, math.sqrt(2) / 2
    elif n == 8:
        if use_z3:
            return sqrt_of_2_plus_sqrt2 / 2, sqrt_of_2_minus_sqrt2 / 2
        else:
            return math.sqrt(2 + math.sqrt(2)) / 2, math.sqrt(2 - math.sqrt(2)) / 2
    # Half-Angle Formula.
    elif n % 2 == 0:
        return half(pi(n // 2))
    # Some Fermat Prime Denominators.
    #
    # This extends to other Fermat primes, according to the Gauss-Wantzel theorem.
    # However, there are conjectured to be only five Fermat primes.
    # The remaining Fermat primes are (17, 257, 65537).
    # The equations are horrendous, and probably not useful in practice.
    # If necessary, they could be implemented (at least for n = 17).
    elif n == 3:
        if use_z3:
            cos_a = 1 / 2
            sin_a = sqrt3 / 2
        else:
            cos_a = 1 / 2
            sin_a = math.sqrt(3) / 2
        return cos_a, sin_a
    elif n == 5:
        if use_z3:
            cos_a = (sqrt5 + 1) / 4
            sin_a = sqrt2 * sqrt_of_5_minus_sqrt5 / 4
        else:
            cos_a = (math.sqrt(5) + 1) / 4
            sin_a = math.sqrt(2) * math.sqrt(5 - math.sqrt(5)) / 4
        return cos_a, sin_a
    elif n == 15:
        return add(mult(2, pi(5)), neg(pi(3)))

    # An Unhandled Case.
    assert False


# quantum gates


def x(use_z3=True):
    return [[(0, 0), (1, 0)], [(1, 0), (0, 0)]]


def y(use_z3=True):
    return [[(0, 0), (0, -1)], [(0, 1), (0, 0)]]


def rx(theta, use_z3=True):
    assert len(theta) == 2
    cos_theta, sin_theta = theta
    return [[(cos_theta, 0), (0, -sin_theta)], [(0, -sin_theta), (cos_theta, 0)]]


def ry(theta, use_z3=True):
    assert len(theta) == 2
    cos_theta, sin_theta = theta
    return [[(cos_theta, 0), (-sin_theta, 0)], [(sin_theta, 0), (cos_theta, 0)]]


def rz(theta, use_z3=True):
    # e ^ {i * theta} = cos theta + i sin theta
    assert len(theta) == 2
    cos_theta, sin_theta = theta
    return [[(cos_theta, -sin_theta), (0, 0)], [(0, 0), (cos_theta, sin_theta)]]


def u1(theta, use_z3=True):
    assert len(theta) == 2
    cos_theta, sin_theta = theta
    return [[(1, 0), (0, 0)], [(0, 0), (cos_theta, sin_theta)]]


def u2(phi, l, use_z3=True):
    assert len(phi) == 2
    assert len(l) == 2
    cos_phi, sin_phi = phi
    cos_l, sin_l = l
    if use_z3:
        return [
            [(1 / sqrt2, 0), (-1 / sqrt2 * cos_l, -1 / sqrt2 * sin_l)],
            [
                (1 / sqrt2 * cos_phi, 1 / sqrt2 * sin_phi),
                (
                    1 / sqrt2 * (cos_l * cos_phi - sin_l * sin_phi),
                    1 / sqrt2 * (sin_phi * cos_l + sin_l * cos_phi),
                ),
            ],
        ]
    else:
        return [
            [
                (1 / math.sqrt(2), 0),
                (-1 / math.sqrt(2) * cos_l, -1 / math.sqrt(2) * sin_l),
            ],
            [
                (1 / math.sqrt(2) * cos_phi, 1 / math.sqrt(2) * sin_phi),
                (
                    1 / math.sqrt(2) * (cos_l * cos_phi - sin_l * sin_phi),
                    1 / math.sqrt(2) * (sin_phi * cos_l + sin_l * cos_phi),
                ),
            ],
        ]


def u3(theta, phi, l, use_z3=True):
    assert len(theta) == 2
    assert len(phi) == 2
    assert len(l) == 2
    cos_theta, sin_theta = theta
    cos_phi, sin_phi = phi
    cos_l, sin_l = l
    return [
        [(cos_theta, 0), (-sin_theta * cos_l, -sin_theta * sin_l)],
        [
            (sin_theta * cos_phi, sin_theta * sin_phi),
            (
                cos_theta * (cos_phi * cos_l - sin_phi * sin_l),
                cos_theta * (sin_phi * cos_l + sin_l * cos_phi),
            ),
        ],
    ]


def cx(use_z3=True):
    return [
        [(1, 0), (0, 0), (0, 0), (0, 0)],
        [(0, 0), (0, 0), (0, 0), (1, 0)],
        [(0, 0), (0, 0), (1, 0), (0, 0)],
        [(0, 0), (1, 0), (0, 0), (0, 0)],
    ]


def cp(phi, use_z3=True):
    assert len(phi) == 2
    cos_phi, sin_phi = phi
    return [
        [(1, 0), (0, 0), (0, 0), (0, 0)],
        [(0, 0), (1, 0), (0, 0), (0, 0)],
        [(0, 0), (0, 0), (1, 0), (0, 0)],
        [(0, 0), (0, 0), (0, 0), (cos_phi, sin_phi)],
    ]


def h(use_z3=True):
    if use_z3:
        return [
            [(1 / sqrt2, 0), (1 / sqrt2, 0)],
            [(1 / sqrt2, 0), (-1 / sqrt2, 0)],
        ]
    else:
        return [
            [(1 / math.sqrt(2), 0), (1 / math.sqrt(2), 0)],
            [(1 / math.sqrt(2), 0), (-1 / math.sqrt(2), 0)],
        ]


def s(use_z3=True):
    return [[(1, 0), (0, 0)], [(0, 0), (0, 1)]]


def sdg(use_z3=True):
    return [[(1, 0), (0, 0)], [(0, 0), (0, -1)]]


def t(use_z3=True):
    if use_z3:
        return [[(1, 0), (0, 0)], [(0, 0), (sqrt2 / 2, sqrt2 / 2)]]
    else:
        return [[(1, 0), (0, 0)], [(0, 0), (math.sqrt(2) / 2, math.sqrt(2) / 2)]]


def tdg(use_z3=True):
    if use_z3:
        return [[(1, 0), (0, 0)], [(0, 0), (sqrt2 / 2, -sqrt2 / 2)]]
    else:
        return [[(1, 0), (0, 0)], [(0, 0), (math.sqrt(2) / 2, -math.sqrt(2) / 2)]]


def z(use_z3=True):
    return [[(1, 0), (0, 0)], [(0, 0), (-1, 0)]]


def p(phi, use_z3=True):
    assert len(phi) == 2
    cos_phi, sin_phi = phi
    return [[(1, 0), (0, 0)], [(0, 0), (cos_phi, sin_phi)]]


def pdg(phi, use_z3=True):
    assert len(phi) == 2
    cos_phi, sin_phi = phi
    return [[(1, 0), (0, 0)], [(0, 0), (cos_phi, -sin_phi)]]


def rx1(use_z3=True):
    if use_z3:
        return [
            [(sqrt2 / 2, 0), (0, -sqrt2 / 2)],
            [(0, -sqrt2 / 2), (sqrt2 / 2, 0)],
        ]
    else:
        return [
            [(math.sqrt(2) / 2, 0), (0, -math.sqrt(2) / 2)],
            [(0, -math.sqrt(2) / 2), (math.sqrt(2) / 2, 0)],
        ]


def rx3(use_z3=True):
    if use_z3:
        return [
            [(sqrt2 / 2, 0), (0, sqrt2 / 2)],
            [(0, sqrt2 / 2), (sqrt2 / 2, 0)],
        ]
    else:
        return [
            [(math.sqrt(2) / 2, 0), (0, math.sqrt(2) / 2)],
            [(0, math.sqrt(2) / 2), (math.sqrt(2) / 2, 0)],
        ]


def cz(use_z3=True):
    return [
        [(1, 0), (0, 0), (0, 0), (0, 0)],
        [(0, 0), (1, 0), (0, 0), (0, 0)],
        [(0, 0), (0, 0), (1, 0), (0, 0)],
        [(0, 0), (0, 0), (0, 0), (-1, 0)],
    ]


def ry1(use_z3=True):
    if use_z3:
        return [
            [(sqrt2 / 2, 0), (-sqrt2 / 2, 0)],
            [(sqrt2 / 2, 0), (sqrt2 / 2, 0)],
        ]
    else:
        return [
            [(math.sqrt(2) / 2, 0), (-math.sqrt(2) / 2, 0)],
            [(math.sqrt(2) / 2, 0), (math.sqrt(2) / 2, 0)],
        ]


def ry3(use_z3=True):
    if use_z3:
        return [
            [(-sqrt2 / 2, 0), (-sqrt2 / 2, 0)],
            [(sqrt2 / 2, 0), (-sqrt2 / 2, 0)],
        ]
    else:
        return [
            [(-math.sqrt(2) / 2, 0), (-math.sqrt(2) / 2, 0)],
            [(math.sqrt(2) / 2, 0), (-math.sqrt(2) / 2, 0)],
        ]


def rxx1(use_z3=True):
    if use_z3:
        return [
            [(sqrt2 / 2, 0), (0, 0), (0, 0), (-sqrt2 / 2, 0)],
            [(0, 0), (sqrt2 / 2, 0), (-sqrt2 / 2, 0), (0, 0)],
            [(0, 0), (-sqrt2 / 2, 0), (sqrt2 / 2, 0), (0, 0)],
            [(-sqrt2 / 2, 0), (0, 0), (0, 0), (sqrt2 / 2, 0)],
        ]
    else:
        return [
            [(math.sqrt(2) / 2, 0), (0, 0), (0, 0), (-math.sqrt(2) / 2, 0)],
            [(0, 0), (math.sqrt(2) / 2, 0), (-math.sqrt(2) / 2, 0), (0, 0)],
            [(0, 0), (-math.sqrt(2) / 2, 0), (math.sqrt(2) / 2, 0), (0, 0)],
            [(-math.sqrt(2) / 2, 0), (0, 0), (0, 0), (math.sqrt(2) / 2, 0)],
        ]


def rxx3(use_z3=True):
    if use_z3:
        return [
            [(-sqrt2 / 2, 0), (0, 0), (0, 0), (-sqrt2 / 2, 0)],
            [(0, 0), (-sqrt2 / 2, 0), (-sqrt2 / 2, 0), (0, 0)],
            [(0, 0), (-sqrt2 / 2, 0), (-sqrt2 / 2, 0), (0, 0)],
            [(-sqrt2 / 2, 0), (0, 0), (0, 0), (-sqrt2 / 2, 0)],
        ]
    else:
        return [
            [(-math.sqrt(2) / 2, 0), (0, 0), (0, 0), (-math.sqrt(2) / 2, 0)],
            [(0, 0), (-math.sqrt(2) / 2, 0), (-math.sqrt(2) / 2, 0), (0, 0)],
            [(0, 0), (-math.sqrt(2) / 2, 0), (-math.sqrt(2) / 2, 0), (0, 0)],
            [(-math.sqrt(2) / 2, 0), (0, 0), (0, 0), (-math.sqrt(2) / 2, 0)],
        ]


def sx(use_z3=True):
    return [
        [(1 / 2, 1 / 2), (1 / 2, -1 / 2)],
        [(1 / 2, -1 / 2), (1 / 2, 1 / 2)],
    ]


def ccz(use_z3=True):
    return [
        [(1, 0), (0, 0), (0, 0), (0, 0), (0, 0), (0, 0), (0, 0), (0, 0)],
        [(0, 0), (1, 0), (0, 0), (0, 0), (0, 0), (0, 0), (0, 0), (0, 0)],
        [(0, 0), (0, 0), (1, 0), (0, 0), (0, 0), (0, 0), (0, 0), (0, 0)],
        [(0, 0), (0, 0), (0, 0), (1, 0), (0, 0), (0, 0), (0, 0), (0, 0)],
        [(0, 0), (0, 0), (0, 0), (0, 0), (1, 0), (0, 0), (0, 0), (0, 0)],
        [(0, 0), (0, 0), (0, 0), (0, 0), (0, 0), (1, 0), (0, 0), (0, 0)],
        [(0, 0), (0, 0), (0, 0), (0, 0), (0, 0), (0, 0), (1, 0), (0, 0)],
        [(0, 0), (0, 0), (0, 0), (0, 0), (0, 0), (0, 0), (0, 0), (-1, 0)],
    ]


# functions exposed to verifier


def get_matrix(gate_name, *params):
    try:
        result = eval(gate_name)(*params)
    except NameError:
        raise Exception(f"Gate '{gate_name}' is not implemented.")
    return result


def compute(gate_name, *params):
    # For parameter gates, but same as quantum gates
    return get_matrix(gate_name, *params)<|MERGE_RESOLUTION|>--- conflicted
+++ resolved
@@ -14,32 +14,13 @@
     sqrt_of_2_minus_sqrt2,
     sqrt_of_2_plus_sqrt2,
     sqrt_of_5_minus_sqrt5,
-<<<<<<< HEAD
-=======
     use_sympy,
->>>>>>> 52dfbecb
 )
 
 # helper solver
 
 
 nonnegativity_solver = z3.Solver()
-<<<<<<< HEAD
-nonnegativity_solver.add(
-    1.414 < sqrt2,
-    sqrt2 < 1.415,
-    1.732 < sqrt3,
-    sqrt3 < 1.733,
-    2.236 < sqrt5,
-    sqrt5 < 2.237,
-    1.847 < sqrt_of_2_plus_sqrt2,
-    sqrt_of_2_plus_sqrt2 < 1.848,
-    0.765 < sqrt_of_2_minus_sqrt2,
-    sqrt_of_2_minus_sqrt2 < 0.766,
-    1.662 < sqrt_of_5_minus_sqrt5,
-    sqrt_of_5_minus_sqrt5 < 1.663,
-)
-=======
 if not use_sympy:
     nonnegativity_solver.add(
         1.414 < sqrt2,
@@ -55,7 +36,6 @@
         1.662 < sqrt_of_5_minus_sqrt5,
         sqrt_of_5_minus_sqrt5 < 1.663,
     )
->>>>>>> 52dfbecb
 nonnegativity_solver.set("timeout", 10)  # timeout in milliseconds
 
 
