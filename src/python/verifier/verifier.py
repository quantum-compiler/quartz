#!/usr/bin/python3

"""
We represent a matrix as list of list of pairs, where a pair
is represented as a real and an imaginary part of a complex number.
Angles are represented with two real numbers, s and c, satisfying s*s+c*c=1
"""

import math
import multiprocessing as mp
import os
import sys

import z3
from gates import add, compute, get_matrix, neg  # for searching phase factors

SCRIPT_DIR = os.path.dirname(os.path.abspath(__file__))
sys.path.append(os.path.dirname(SCRIPT_DIR))

from utils.utils import *

# functions for generating z3 constraints


def eq_matrix(A, B):
    assert len(A) == len(B)
    assert all(len(ra) == len(rb) for ra, rb in zip(A, B))
    assert all(len(z) == 2 for M in (A, B) for r in M for z in r)
    return z3.And(
        [
            x == y
            for ra, rb in zip(A, B)
            for za, zb in zip(ra, rb)
            for x, y in zip(za, zb)
        ]
    )


def eq_vector(A, B):
    assert len(A) == len(B)
    assert all(len(ra) == len(rb) for ra, rb in zip(A, B))
    return [za == zb for ra, rb in zip(A, B) for za, zb in zip(ra, rb)]


def matmul(A, B):
    n = len(A)
    assert len(B) == n
    assert all(len(ra) == len(rb) == n for ra, rb in zip(A, B))
    assert all(len(z) == 2 for M in (A, B) for r in M for z in r)
    matrix = list()
    for r in range(n):
        row = list()
        for c in range(n):
            val_r = 0
            val_c = 0
            for k in range(n):
                val_r += A[r][k][0] * B[k][c][0] - A[r][k][1] * B[k][c][1]
                val_c += A[r][k][0] * B[k][c][1] + A[r][k][1] * B[k][c][0]
            row.append((val_r, val_c))
        matrix.append(row)
    return matrix


# Apply |mat| at |qubit_indices| on the distribution vector |vec|
def apply_matrix(vec, mat, qubit_indices):
    # See also: Vector::apply_matrix() in math/vector.cpp
    S = len(vec)
    n = len(mat)
    n0 = len(qubit_indices)
    assert 1 <= n0 <= 2
    assert (1 << n0) == n
    assert n <= S
    assert S % n == 0
    assert all(len(row) == n for row in mat)
    assert all(1 <= (1 << index) < S for index in qubit_indices)
    result_vec = [None] * S
    for i in range(S):
        already_applied = False
        for index in qubit_indices:
            if i & (1 << index):
                already_applied = True
        if already_applied:
            continue

        current_indices = list()
        for j in range(n):
            current_index = i
            for k in range(n0):
                if j & (1 << k):
                    current_index ^= 1 << qubit_indices[k]
            current_indices.append(current_index)

        # matrix * vector
        for r in range(n):
            val_real = 0
            val_imag = 0
            for k in range(n):
                val_real += (
                    mat[r][k][0] * vec[current_indices[k]][0]
                    - mat[r][k][1] * vec[current_indices[k]][1]
                )
                val_imag += (
                    mat[r][k][0] * vec[current_indices[k]][1]
                    + mat[r][k][1] * vec[current_indices[k]][0]
                )
            result_vec[current_indices[r]] = (val_real, val_imag)
    assert len(result_vec[0]) == 2
    return result_vec


def input_distribution(num_qubits, equation_list):
    vec_size = 1 << num_qubits
    real_part = z3.RealVector("r", vec_size)
    imag_part = z3.RealVector("i", vec_size)
    # A quantum state requires the sum of modulus of all numbers to be 1.
    sum_modulus = sum([x * x for x in real_part]) + sum([x * x for x in imag_part])
    equation_list.append(sum_modulus == 1)
    return list(zip(real_part, imag_part))


def random_input_distribution(num_qubits):
    vec_size = 1 << num_qubits
    import random

    real_part = [random.random() * 2 - 1 for _ in range(vec_size)]
    imag_part = [random.random() * 2 - 1 for _ in range(vec_size)]
    # A quantum state requires the sum of modulus of all numbers to be 1.
    sum_modulus = sum([x * x for x in real_part]) + sum([x * x for x in imag_part])
    real_part = [x / math.sqrt(sum_modulus) for x in real_part]
    imag_part = [x / math.sqrt(sum_modulus) for x in imag_part]
    return list(zip(real_part, imag_part))


def angle(c, s):
    return s * s + c * c == 1


def create_parameters(num_parameters, equation_list):
    param_cos = z3.RealVector("c", num_parameters)
    param_sin = z3.RealVector("s", num_parameters)
    for i in range(num_parameters):
        equation_list.append(angle(param_cos[i], param_sin[i]))
    return list(zip(param_cos, param_sin))


def random_parameters(num_parameters):
    import random

    param_cos = [random.random() * 2 - 1 for _ in range(num_parameters)]
    param_sin = [0 for _ in range(num_parameters)]
    for i in range(num_parameters):
        param_sin[i] = math.sqrt(1 - param_cos[i] * param_cos[i])
        if random.random() > 0.5:
            param_sin[i] = -param_sin[i]
    return list(zip(param_cos, param_sin))


def evaluate(dag, input_dis, input_parameters, use_z3=True):
    dag_meta = dag[0]
    num_input_parameters = dag_meta[meta_index_num_input_parameters]
    num_total_parameters = dag_meta[meta_index_num_total_parameters]
    assert len(input_parameters) >= num_input_parameters
    parameters = input_parameters[:num_input_parameters] + [None] * (
        num_total_parameters - num_input_parameters
    )

    output_dis = input_dis
    gates = dag[1]
    for gate in gates:
        parameter_values = []
        qubit_indices = []
        for input in gate[2]:
            if input.startswith("P"):
                # parameter input
                parameter_values.append(parameters[int(input[1:])])
            else:
<<<<<<< HEAD
                assert input.startswith('Q')
=======
                assert input.startswith("Q")
>>>>>>> e7b2347d
                # qubit input
                qubit_indices.append(int(input[1:]))
        if gate[1][0].startswith("P"):
            # parameter gate
            assert len(gate[1]) == 1
            parameter_index = int(gate[1][0][1:])
            parameters[parameter_index] = compute(gate[0], *parameter_values)
        else:
<<<<<<< HEAD
            assert gate[1][0].startswith('Q')
=======
            assert gate[1][0].startswith("Q")
>>>>>>> e7b2347d
            # quantum gate
            if use_z3:
                output_dis = apply_matrix(
                    output_dis, get_matrix(gate[0], *parameter_values), qubit_indices
                )
            else:
                output_dis = apply_matrix(
                    output_dis,
                    get_matrix(gate[0], *parameter_values, False),
                    qubit_indices,
                )
    return output_dis, parameters


def phase_shift(vec, lam):
    # shift |vec| by exp(i * lam)
    import copy

    assert len(lam) == 2  # cos, sin
    shifted_vec = copy.deepcopy(vec)
    for i in range(len(shifted_vec)):
        assert len(shifted_vec[i]) == 2
        shifted_vec[i] = (
            shifted_vec[i][0] * lam[0] - shifted_vec[i][1] * lam[1],
            shifted_vec[i][1] * lam[0] + shifted_vec[i][0] * lam[1],
        )
    return shifted_vec


def phase_shift_by_id(vec, dag, phase_shift_id, all_parameters):
    # Warning: If DAG::hash() is modified, this function should be modified correspondingly.
    dag_meta = dag[0]
    num_total_params = dag_meta[meta_index_num_total_parameters]
    if (
        kCheckPhaseShiftOfPiOver4Index
        < phase_shift_id
        < kCheckPhaseShiftOfPiOver4Index + 8
    ):
        k = phase_shift_id - kCheckPhaseShiftOfPiOver4Index
        cosk_table = [
            1,
            1.0 / z3.Sqrt(2),
            0,
            -1.0 / z3.Sqrt(2),
            -1,
            -1.0 / z3.Sqrt(2),
            0,
            1.0 / z3.Sqrt(2),
        ]
        sink_table = [
            0,
            1.0 / z3.Sqrt(2),
            1,
            1.0 / z3.Sqrt(2),
            0,
            -1.0 / z3.Sqrt(2),
            -1,
            -1.0 / z3.Sqrt(2),
        ]
        phase_shift_lambda = (cosk_table[k], sink_table[k])
    elif phase_shift_id < num_total_params:
        phase_shift_lambda = all_parameters[phase_shift_id]
    else:
        phase_shift_lambda = all_parameters[phase_shift_id - num_total_params]
        # lam -> -lam: (cos, sin) -> (cos, -sin)
        phase_shift_lambda = (phase_shift_lambda[0], -phase_shift_lambda[1])
    return phase_shift(vec, phase_shift_lambda)


def search_phase_factor_to_check_equivalence(
    dag1,
    dag2,
    equations,
    output_vec1,
    output_vec2,
    do_not_invoke_smt_solver,
    parameters_symbolic,
    parameters_for_fingerprint,
    num_parameters,
    goal_phase_factor,
    current_param_id,
    current_phase_factor_symbolic,
    current_phase_factor_for_fingerprint,
):
    if current_param_id == num_parameters:
        # Search for constants
        for const_coeff in range(
            kPhaseFactorConstantCoeffMin, kPhaseFactorConstantCoeffMax + 1
        ):
            const_val = const_coeff * kPhaseFactorConstant
            new_phase_factor_for_fingerprint = (
                current_phase_factor_for_fingerprint + const_val
            )
            new_phase_factor_symbolic = add(
                current_phase_factor_symbolic,
                (
                    kPhaseFactorConstantCosTable[const_coeff],
                    kPhaseFactorConstantSinTable[const_coeff],
                ),
            )
            if search_phase_factor_to_check_equivalence(
                dag1,
                dag2,
                equations,
                output_vec1,
                output_vec2,
                do_not_invoke_smt_solver,
                parameters_symbolic,
                parameters_for_fingerprint,
                num_parameters,
                goal_phase_factor,
                current_param_id + 1,
                new_phase_factor_symbolic,
                new_phase_factor_for_fingerprint,
            ):
                return True
        return False
    if current_param_id == num_parameters + 1:
        # Done searching, check for equivalence
        phase_factor_for_fingerprint = (
            math.cos(current_phase_factor_for_fingerprint),
            math.sin(current_phase_factor_for_fingerprint),
        )
        difference = complex(*phase_factor_for_fingerprint) - goal_phase_factor
        if abs(difference) > kPhaseFactorEpsilon:
            return False
        if do_not_invoke_smt_solver:
            dag1_meta = dag1[0]
            dag2_meta = dag2[0]
            num_qubits = dag1_meta[meta_index_num_qubits]
            num_parameters = max(
                dag1_meta[meta_index_num_input_parameters],
                dag2_meta[meta_index_num_input_parameters],
            )
<<<<<<< HEAD
=======
            if num_parameters == 0:
                return True
            # Generate a random test to verify it.
            vec = random_input_distribution(num_qubits)
>>>>>>> e7b2347d
            params = random_parameters(num_parameters)
            output_vec1 = evaluate(dag1, vec, params, use_z3=False)[0]
            output_vec2 = evaluate(dag2, vec, params, use_z3=False)[0]
            current_phase_factor = [
                z3.simplify(
                    z3.substitute(
                        phase_factor_component,
                        [
                            (parameters_symbolic[i], z3.RealVal(params[i]))
                            for i in range(num_parameters)
                        ],
                    )
                )
                for phase_factor_component in current_phase_factor_symbolic
            ]
            output_vec2_shifted = phase_shift(output_vec2, current_phase_factor)
            for i in range(1 << num_qubits):
                a = output_vec1[i]
                b = output_vec2_shifted[i]
                diff_a_b = (a[0] - b[0], a[1] - b[1])
                if z3.simplify(
                    z3.Sqrt(diff_a_b[0] ** 2 + diff_a_b[1] ** 2) > kPhaseFactorEpsilon
                ):
                    return False
            return True
        # Found a possible phase factor
        # print(f'Checking phase factor {current_phase_factor_for_fingerprint}')
        solver = z3.Solver()
        solver.add(equations)
        output_vec2_shifted = phase_shift(output_vec2, current_phase_factor_symbolic)
        solver.add(z3.Not(z3.And(eq_vector(output_vec1, output_vec2_shifted))))
        solver.set("timeout", 30000)  # timeout after 30s
        result = solver.check()
        if result != z3.unsat:
            print(
<<<<<<< HEAD
                f'z3 returns {result} for the following equivalence which passed random testing:'
            )
            print(f'Phase factor for fingerprint is {phase_factor_for_fingerprint}')
            print(f'Goal phase factor is {goal_phase_factor}')
            print(f'Symbolic phase factor is {current_phase_factor_symbolic}')
            print(f'Dags are {dag1} and {dag2}')
=======
                f"z3 returns {result} for the following equivalence which passed random testing:"
            )
            print(f"Phase factor for fingerprint is {phase_factor_for_fingerprint}")
            print(f"Goal phase factor is {goal_phase_factor}")
            print(f"Symbolic phase factor is {current_phase_factor_symbolic}")
            print(f"Dags are {dag1} and {dag2}")
>>>>>>> e7b2347d
            if result == z3.sat:
                print(f"Solver found {solver.model()}")
        return result == z3.unsat

    # Search for the parameter |current_param_id|
    for coeff in kPhaseFactorCoeffs:
        new_phase_factor_for_fingerprint = current_phase_factor_for_fingerprint
        new_phase_factor_symbolic = current_phase_factor_symbolic
        if coeff != 0:
            new_phase_factor_for_fingerprint = (
                current_phase_factor_for_fingerprint
                + coeff * parameters_for_fingerprint[current_param_id]
            )
            if coeff == 1:
                new_phase_factor_symbolic = add(
                    current_phase_factor_symbolic, parameters_symbolic[current_param_id]
                )
            elif coeff == -1:
                new_phase_factor_symbolic = add(
                    current_phase_factor_symbolic,
                    neg(parameters_symbolic[current_param_id]),
                )
            elif coeff == 2:
                new_phase_factor_symbolic = add(
                    current_phase_factor_symbolic,
                    add(
                        parameters_symbolic[current_param_id],
                        parameters_symbolic[current_param_id],
                    ),
                )
            elif coeff == -2:
                new_phase_factor_symbolic = add(
                    current_phase_factor_symbolic,
                    neg(
                        add(
                            parameters_symbolic[current_param_id],
                            parameters_symbolic[current_param_id],
                        )
                    ),
                )
            else:
<<<<<<< HEAD
                raise Exception(f'Unsupported phase factor coefficient {coeff}')
=======
                raise Exception(f"Unsupported phase factor coefficient {coeff}")
>>>>>>> e7b2347d
        if search_phase_factor_to_check_equivalence(
            dag1,
            dag2,
            equations,
            output_vec1,
            output_vec2,
            do_not_invoke_smt_solver,
            parameters_symbolic,
            parameters_for_fingerprint,
            num_parameters,
            goal_phase_factor,
            current_param_id + 1,
            new_phase_factor_symbolic,
            new_phase_factor_for_fingerprint,
        ):
            return True
    return False


def equivalent(
    dag1,
    dag2,
    parameters_for_fingerprint,
    do_not_invoke_smt_solver=False,
    check_phase_shift_in_smt_solver=False,
    phase_shift_id=None,
):
    dag1_meta = dag1[0]
    dag2_meta = dag2[0]
    for index in [meta_index_num_qubits]:
        # check num_qubits
        if dag1_meta[index] != dag2_meta[index]:
            return False

    solver = z3.Solver()
    num_qubits = dag1_meta[meta_index_num_qubits]
    equation_list = []
    if check_phase_shift_in_smt_solver:
        # Let z3 check phase shift
        num_parameters = max(
            dag1_meta[meta_index_num_input_parameters],
            dag2_meta[meta_index_num_input_parameters],
        )
        params = create_parameters(num_parameters, equation_list)
        cosL = z3.Real("cosL")
        sinL = z3.Real("sinL")
        matrix_equal_list = []
        for S in range(1 << num_qubits):
            # Construct a vector with only the S-th place being 1
            vec_S = [(int(i == S), 0) for i in range(1 << num_qubits)]
            output_vec1_S = evaluate(dag1, vec_S, params)[0]
            output_vec2_S = evaluate(dag2, vec_S, params)[0]
            output_vec2_S_shifted = phase_shift(output_vec2_S, [cosL, sinL])
            matrix_equal_list += eq_vector(output_vec1_S, output_vec2_S_shifted)
        solver.add(z3.And(equation_list))
        solver.add(
            z3.ForAll(
                [cosL, sinL],
                z3.Implies(angle(cosL, sinL), z3.Not(z3.And(matrix_equal_list))),
            )
        )
<<<<<<< HEAD
=======
        result = solver.check()
        assert result != z3.unknown
        return result == z3.unsat
>>>>>>> e7b2347d
    else:
        # Phase factor is never provided in generator now
        assert phase_shift_id is None

        num_parameters = max(
            dag1_meta[meta_index_num_input_parameters],
            dag2_meta[meta_index_num_input_parameters],
        )
<<<<<<< HEAD
        params = create_parameters(num_parameters, equation_list)
        output_vec1, all_parameters = evaluate(dag1, vec, params)
        output_vec2 = evaluate(dag2, vec, params)[0]
        if phase_shift_id is not None:
            # Phase factor is provided in generator
            # We shift dag1 here
            output_vec1 = phase_shift_by_id(
                output_vec1, dag1, phase_shift_id, all_parameters
            )
        else:
            # Figure out the phase factor here
            assert len(parameters_for_fingerprint) >= num_parameters
            goal_phase_factor = complex(
                *dag1_meta[meta_index_original_fingerprint]
            ) / complex(*dag2_meta[meta_index_original_fingerprint])
=======
        # Figure out the phase factor here
        assert len(parameters_for_fingerprint) >= num_parameters
        goal_phase_factor = complex(
            *dag1_meta[meta_index_original_fingerprint]
        ) / complex(*dag2_meta[meta_index_original_fingerprint])
        if num_parameters > 0:
            # Construct the input vector as variables
            vec = input_distribution(num_qubits, equation_list)
            params = create_parameters(num_parameters, equation_list)
            output_vec1, all_parameters = evaluate(dag1, vec, params)
            output_vec2 = evaluate(dag2, vec, params)[0]
>>>>>>> e7b2347d
            equations = z3.And(equation_list)
            result = search_phase_factor_to_check_equivalence(
                dag1,
                dag2,
                equations,
                output_vec1,
                output_vec2,
                do_not_invoke_smt_solver,
                params,
                parameters_for_fingerprint,
                num_parameters,
                goal_phase_factor,
                current_param_id=0,
<<<<<<< HEAD
                current_phase_factor_symbolic=(1, 0),
=======
                current_phase_factor_symbolic=(z3.RealVal(1), z3.RealVal(0)),
>>>>>>> e7b2347d
                current_phase_factor_for_fingerprint=0,
            )
            if not result:
                print(
                    f"Cannot find equivalence for dags (vector approach):\n{dag1}\n{dag2}"
                )
            return result
        else:
            # Compare the matrices directly
            output_vec1 = []
            output_vec2 = []
            for S in range(1 << num_qubits):
                # Construct a vector with only the S-th place being 1
                vec_S = [(int(i == S), 0) for i in range(1 << num_qubits)]
                output_vec1_S = evaluate(dag1, vec_S, [])[0]
                output_vec2_S = evaluate(dag2, vec_S, [])[0]
                output_vec1 += output_vec1_S
                output_vec2 += output_vec2_S
            result = search_phase_factor_to_check_equivalence(
                dag1,
                dag2,
                [],
                output_vec1,
                output_vec2,
                do_not_invoke_smt_solver,
                [],
                parameters_for_fingerprint,
                num_parameters,
                goal_phase_factor,
                current_param_id=0,
                current_phase_factor_symbolic=(z3.RealVal(1), z3.RealVal(0)),
                current_phase_factor_for_fingerprint=0,
            )
            if not result:
                print(
                    f"Cannot find equivalence for dags (matrix approach):\n{dag1}\n{dag2}"
                )
            return result


def load_json(file_name):
    import json

    with open(file_name, "r") as f:
        data = json.load(f)
    return data


def dump_json(data, file_name):
    import json

<<<<<<< HEAD
    with open(file_name, 'w') as f:
=======
    with open(file_name, "w") as f:
>>>>>>> e7b2347d
        json.dump(data, f)


# find_equivalence_helper_called_bar = 0
# find_equivalence_helper_called = 0
# total_circuits_verified = 0


def find_equivalences_helper(
    hashtag,
    dags,
    parameters_for_fingerprint,
    check_phase_shift_in_smt_solver,
    verbose,
    do_not_invoke_smt_solver,
):
    output_dict = {}
    equivalent_called = 0
    total_equivalence_found = 0
    different_dags_with_same_hash = []
    if verbose:
        print(f"Verifying {len(dags)} DAGs with hash value {hashtag}...")
    # global find_equivalence_helper_called
    # global find_equivalence_helper_called_bar
    # global total_circuits_verified
    # find_equivalence_helper_called += 1
    # total_circuits_verified += len(dags)
    # if find_equivalence_helper_called >= find_equivalence_helper_called_bar:
    #     print(f'{find_equivalence_helper_called} find_equivalences_helper() called, '
    #           f'{total_circuits_verified} circuits verified', flush=True)
    #     find_equivalence_helper_called_bar += 100
    for dag in dags:
        for i, other_dag in enumerate(different_dags_with_same_hash):
            equivalent_called += 1
            if equivalent(
                dag,
                other_dag,
                parameters_for_fingerprint,
                do_not_invoke_smt_solver,
                check_phase_shift_in_smt_solver,
            ):
<<<<<<< HEAD
                current_tag = hashtag + '_' + str(i)
=======
                current_tag = hashtag + "_" + str(i)
>>>>>>> e7b2347d
                assert current_tag in output_dict.keys()
                output_dict[current_tag].append(dag)
                total_equivalence_found += 1
                break
        else:
            # dag is not equivalent do any of different_dags_with_same_hash
            different_dags_with_same_hash.append(dag)
            # Insert |dag| eagerly
<<<<<<< HEAD
            current_tag = hashtag + '_' + str(len(different_dags_with_same_hash) - 1)
=======
            current_tag = hashtag + "_" + str(len(different_dags_with_same_hash) - 1)
>>>>>>> e7b2347d
            output_dict[current_tag] = [dag]
    return hashtag, output_dict, equivalent_called, total_equivalence_found


def find_equivalences(
    input_file,
    output_file,
    print_basic_info=True,
    verbose=False,
    keep_classes_with_1_dag=False,
    check_equivalence_with_different_hash=True,
    check_phase_shift_in_smt_solver=False,
    do_not_invoke_smt_solver=False,
):
    input_file_data = load_json(input_file)
    data = input_file_data[1]
    # parameters generated for random testing
    parameters_for_fingerprint = input_file_data[0]
    output_dict = {}
    equivalent_called = 0
    total_equivalence_found = 0
    num_hashtags = 0
    num_dags = 0
    num_potential_equivalences = 0
    import time

    t_start = time.monotonic()
    num_different_dags_with_same_hash = {}
    print(
<<<<<<< HEAD
        f'Considering a total of {sum(len(x) for x in data.values())} DAGs split into {len(data)} hash values...'
=======
        f"Considering a total of {sum(len(x) for x in data.values())} DAGs split into {len(data)} hash values..."
>>>>>>> e7b2347d
    )

    if False:
        # sequential version
        for hashtag, dags in data.items():
            num_hashtags += 1
            num_dags += len(dags)
            num_potential_equivalences += len(dags) - 1
            different_dags_with_same_hash = []
            if verbose:
<<<<<<< HEAD
                print(f'Verifying {len(dags)} DAGs with hash value {hashtag}...')
=======
                print(f"Verifying {len(dags)} DAGs with hash value {hashtag}...")
>>>>>>> e7b2347d
            for dag in dags:
                equivalence_found = False
                for i in range(len(different_dags_with_same_hash)):
                    other_dag = different_dags_with_same_hash[i]
                    equivalent_called += 1
                    if equivalent(
                        dag,
                        other_dag,
                        parameters_for_fingerprint,
                        do_not_invoke_smt_solver,
                        check_phase_shift_in_smt_solver,
                    ):
<<<<<<< HEAD
                        current_tag = hashtag + '_' + str(i)
=======
                        current_tag = hashtag + "_" + str(i)
>>>>>>> e7b2347d
                        assert current_tag in output_dict.keys()
                        output_dict[current_tag].append(dag)
                        equivalence_found = True
                        total_equivalence_found += 1
                        break
                if not equivalence_found:
                    different_dags_with_same_hash.append(dag)
                    # Insert |dag| eagerly
                    current_tag = (
<<<<<<< HEAD
                        hashtag + '_' + str(len(different_dags_with_same_hash) - 1)
=======
                        hashtag + "_" + str(len(different_dags_with_same_hash) - 1)
>>>>>>> e7b2347d
                    )
                    output_dict[current_tag] = [dag]
            num_different_dags_with_same_hash[hashtag] = len(
                different_dags_with_same_hash
            )

    else:
        # parallel version
        num_hashtags = len(data)
        num_dags = sum(len(dags) for dags in data.values())
        num_potential_equivalences = num_dags - num_hashtags
        # first process hashtags with only 1 DAG
        for hashtag, dags in data.items():
            if len(dags) == 1:
                output_dict[hashtag + "_0"] = [dags[0]]
                num_different_dags_with_same_hash[hashtag] = 1
        print(
<<<<<<< HEAD
            f'Processed {len(output_dict)} hash values that had only 1 DAG, now processing the remaining {len(data) - len(output_dict)} ones with 2 or more DAGs...'
=======
            f"Processed {len(output_dict)} hash values that had only 1 DAG, now processing the remaining {len(data) - len(output_dict)} ones with 2 or more DAGs..."
>>>>>>> e7b2347d
        )
        # now process hashtags with >1 DAGs
        with mp.Pool() as pool:
            for (
                hashtag,
                output_dict_,
                equivalent_called_,
                total_equivalence_found_,
            ) in pool.starmap(
                find_equivalences_helper,
                (
                    (
                        hashtag,
                        dags,
                        parameters_for_fingerprint,
                        check_phase_shift_in_smt_solver,
                        verbose,
                        do_not_invoke_smt_solver,
                    )
                    for hashtag, dags in data.items()
                    if len(dags) > 1
                ),
            ):
                output_dict.update(output_dict_)
                equivalent_called += equivalent_called_
                total_equivalence_found += total_equivalence_found_
                num_different_dags_with_same_hash[hashtag] = len(output_dict_)

    hashtags_in_more_equivalences = set()
    if check_equivalence_with_different_hash:
        more_equivalences = []
        equivalent_called_2 = 0
        num_equivalences_under_phase_shift = 0
        possible_num_equivalences_under_phase_shift = 0
        print("Start checking equivalence with different hash...")
        for hashtag, dags in output_dict.items():
            from collections import defaultdict

            # A map from other hashtags to corresponding phase shifts.
            other_hashtags = defaultdict(dict)
            # |other_hashtags[other_hash][None]| indicates that if it's possible that a DAG with |other_hash|
            #    is equivalent with a DAG with |hashtag| without phase shifts.
            # |other_hashtags[other_hash][phase_shift_id]| is a list of DAGs with |hashtag| that can be equivalent
            #    to a DAG with |other_hash| under phase shift |phase_shift_id|.
            assert len(dags) > 0
            for dag in dags:
                dag_meta = dag[0]
                for item in dag_meta[meta_index_other_hash_values]:
                    if isinstance(item, str):
                        # no phase shift
                        other_hashtags[item][None] = None
                    else:
                        # phase shift id is item[1]
                        assert isinstance(item, list)
                        assert len(item) == 2
                        # We need the exact parameter in |dag|, so we cannot use the representative DAG |dags[0]|.
                        other_hashtags[item[0]][item[1]] = other_hashtags[item[0]].get(
                            item[1], []
                        ) + [dag]
<<<<<<< HEAD
            assert hashtag.split('_')[0] not in other_hashtags
            if len(other_hashtags) == 0:
                print(
                    f'Warning: other hash values unspecified for hash value {hashtag}.'
                    f' Cannot guarantee there are no missing equivalences.'
=======
            assert hashtag.split("_")[0] not in other_hashtags
            if len(other_hashtags) == 0:
                print(
                    f"Warning: other hash values unspecified for hash value {hashtag}."
                    f" Cannot guarantee there are no missing equivalences."
>>>>>>> e7b2347d
                )
            possible_equivalent_dags = []
            for other_hashtag, phase_shift_ids in other_hashtags.items():
                if other_hashtag not in data.keys():
                    # Not equivalent to any other ones
                    continue
                assert other_hashtag in num_different_dags_with_same_hash.keys()
                i_range = num_different_dags_with_same_hash[other_hashtag]
                for i in range(i_range):
                    other_hashtag_full = other_hashtag + "_" + str(i)
                    possible_equivalent_dags.append(
                        (
                            output_dict[other_hashtag_full][0],
                            other_hashtag_full,
                            phase_shift_ids,
                        )
                    )
            if verbose and len(possible_equivalent_dags) > 0:
                print(
<<<<<<< HEAD
                    f'Verifying {len(possible_equivalent_dags)} possible missing equivalences'
                    f' with hash value {hashtag} and {len(other_hashtags)} other hash values...'
=======
                    f"Verifying {len(possible_equivalent_dags)} possible missing equivalences"
                    f" with hash value {hashtag} and {len(other_hashtags)} other hash values..."
>>>>>>> e7b2347d
                )
            for item in possible_equivalent_dags:
                other_dag = item[0]
                other_hashtag_full = item[1]
                phase_shift_ids = item[2]
                equivalence_verified = False
                phase_shift_id_when_equivalence_verified = None
                dag_when_equivalence_verified = dags[0]
                if None in phase_shift_ids:
                    equivalent_called_2 += 1
                    if equivalent(
                        dags[0],
                        other_dag,
                        parameters_for_fingerprint,
                        do_not_invoke_smt_solver,
                        check_phase_shift_in_smt_solver,
                        None,
                    ):
                        equivalence_verified = True
                if not equivalence_verified:
                    for phase_shift_id, dag_list in phase_shift_ids.items():
                        if phase_shift_id is None:
                            continue
                        # Pruning: we only need to try each input parameter once.
                        input_param_tried = False
                        for dag in dag_list:
                            # Warning: If DAG::hash() is modified,
                            # the expression |is_fixed_for_all_dags| should be modified correspondingly.
                            is_fixed_for_all_dags = (
                                0
                                <= phase_shift_id
                                < dag[0][meta_index_num_input_parameters]
                                or dag[0][meta_index_num_total_parameters]
                                <= phase_shift_id
                                < dag[0][meta_index_num_total_parameters]
                                + dag[0][meta_index_num_input_parameters]
                                or kCheckPhaseShiftOfPiOver4Index
                                < phase_shift_id
                                < kCheckPhaseShiftOfPiOver4Index + 8
                            )
                            if is_fixed_for_all_dags:
                                if input_param_tried:
                                    continue
                                else:
                                    input_param_tried = True
                            equivalent_called_2 += 1
                            possible_num_equivalences_under_phase_shift += 1
                            # |phase_shift_id[0]| is the DAG generating this phase shift id.
                            if equivalent(
                                dag,
                                other_dag,
                                parameters_for_fingerprint,
                                do_not_invoke_smt_solver,
                                check_phase_shift_in_smt_solver,
                                phase_shift_id,
                            ):
                                equivalence_verified = True
                                num_equivalences_under_phase_shift += 1
                                phase_shift_id_when_equivalence_verified = (
                                    phase_shift_id
                                )
                                dag_when_equivalence_verified = dag
                                break
                        if equivalence_verified:
                            break
                if equivalence_verified:
                    more_equivalences.append((hashtag, other_hashtag_full))
                    hashtags_in_more_equivalences.update(hashtag)
                    hashtags_in_more_equivalences.update(other_hashtag_full)
                    if verbose:
                        print(
<<<<<<< HEAD
                            f'Equivalence with hash value {hashtag} and {other_hashtag_full}'
                            f' with phase shift id = {phase_shift_id_when_equivalence_verified}:\n'
                            f'{dag_when_equivalence_verified}\n'
                            f'{other_dag}'
=======
                            f"Equivalence with hash value {hashtag} and {other_hashtag_full}"
                            f" with phase shift id = {phase_shift_id_when_equivalence_verified}:\n"
                            f"{dag_when_equivalence_verified}\n"
                            f"{other_dag}"
>>>>>>> e7b2347d
                        )
        output_dict = [more_equivalences, output_dict]
        if print_basic_info:
            print(
<<<<<<< HEAD
                f'Solver invoked {equivalent_called_2} times to find {len(more_equivalences)} equivalences'
                f' with different hash,'
                f' including {num_equivalences_under_phase_shift} out of'
                f' {possible_num_equivalences_under_phase_shift} possible equivalences under phase shift.'
=======
                f"Solver invoked {equivalent_called_2} times to find {len(more_equivalences)} equivalences"
                f" with different hash,"
                f" including {num_equivalences_under_phase_shift} out of"
                f" {possible_num_equivalences_under_phase_shift} possible equivalences under phase shift."
>>>>>>> e7b2347d
            )
    else:
        # Add a placeholder here
        output_dict = [[], output_dict]

    if not keep_classes_with_1_dag:
        output_dict[1] = {
            k: v
            for k, v in output_dict[1].items()
            if (len(v) >= 2 or k in hashtags_in_more_equivalences)
        }
    t_end = time.monotonic()
    if print_basic_info:
        print(
<<<<<<< HEAD
            f'{total_equivalence_found} equivalences found in {t_end - t_start} seconds'
            f' (solver invoked {equivalent_called} times for {num_dags} DAGs'
            f' with {num_hashtags} different hash values and {num_potential_equivalences} potential equivalences),'
            f' output {len(output_dict[1])} equivalence classes.'
=======
            f"{total_equivalence_found} equivalences found in {t_end - t_start} seconds"
            f" (solver invoked {equivalent_called} times for {num_dags} DAGs"
            f" with {num_hashtags} different hash values and {num_potential_equivalences} potential equivalences),"
            f" output {len(output_dict[1])} equivalence classes."
>>>>>>> e7b2347d
        )
    t_start = time.monotonic()
    dump_json(output_dict, output_file)
    t_end = time.monotonic()
    if print_basic_info:
        print(f"Json saved in {t_end - t_start} seconds.")<|MERGE_RESOLUTION|>--- conflicted
+++ resolved
@@ -174,11 +174,7 @@
                 # parameter input
                 parameter_values.append(parameters[int(input[1:])])
             else:
-<<<<<<< HEAD
-                assert input.startswith('Q')
-=======
                 assert input.startswith("Q")
->>>>>>> e7b2347d
                 # qubit input
                 qubit_indices.append(int(input[1:]))
         if gate[1][0].startswith("P"):
@@ -187,11 +183,7 @@
             parameter_index = int(gate[1][0][1:])
             parameters[parameter_index] = compute(gate[0], *parameter_values)
         else:
-<<<<<<< HEAD
-            assert gate[1][0].startswith('Q')
-=======
             assert gate[1][0].startswith("Q")
->>>>>>> e7b2347d
             # quantum gate
             if use_z3:
                 output_dis = apply_matrix(
@@ -326,13 +318,10 @@
                 dag1_meta[meta_index_num_input_parameters],
                 dag2_meta[meta_index_num_input_parameters],
             )
-<<<<<<< HEAD
-=======
             if num_parameters == 0:
                 return True
             # Generate a random test to verify it.
             vec = random_input_distribution(num_qubits)
->>>>>>> e7b2347d
             params = random_parameters(num_parameters)
             output_vec1 = evaluate(dag1, vec, params, use_z3=False)[0]
             output_vec2 = evaluate(dag2, vec, params, use_z3=False)[0]
@@ -368,21 +357,12 @@
         result = solver.check()
         if result != z3.unsat:
             print(
-<<<<<<< HEAD
-                f'z3 returns {result} for the following equivalence which passed random testing:'
-            )
-            print(f'Phase factor for fingerprint is {phase_factor_for_fingerprint}')
-            print(f'Goal phase factor is {goal_phase_factor}')
-            print(f'Symbolic phase factor is {current_phase_factor_symbolic}')
-            print(f'Dags are {dag1} and {dag2}')
-=======
                 f"z3 returns {result} for the following equivalence which passed random testing:"
             )
             print(f"Phase factor for fingerprint is {phase_factor_for_fingerprint}")
             print(f"Goal phase factor is {goal_phase_factor}")
             print(f"Symbolic phase factor is {current_phase_factor_symbolic}")
             print(f"Dags are {dag1} and {dag2}")
->>>>>>> e7b2347d
             if result == z3.sat:
                 print(f"Solver found {solver.model()}")
         return result == z3.unsat
@@ -424,11 +404,7 @@
                     ),
                 )
             else:
-<<<<<<< HEAD
-                raise Exception(f'Unsupported phase factor coefficient {coeff}')
-=======
                 raise Exception(f"Unsupported phase factor coefficient {coeff}")
->>>>>>> e7b2347d
         if search_phase_factor_to_check_equivalence(
             dag1,
             dag2,
@@ -490,12 +466,9 @@
                 z3.Implies(angle(cosL, sinL), z3.Not(z3.And(matrix_equal_list))),
             )
         )
-<<<<<<< HEAD
-=======
         result = solver.check()
         assert result != z3.unknown
         return result == z3.unsat
->>>>>>> e7b2347d
     else:
         # Phase factor is never provided in generator now
         assert phase_shift_id is None
@@ -504,23 +477,6 @@
             dag1_meta[meta_index_num_input_parameters],
             dag2_meta[meta_index_num_input_parameters],
         )
-<<<<<<< HEAD
-        params = create_parameters(num_parameters, equation_list)
-        output_vec1, all_parameters = evaluate(dag1, vec, params)
-        output_vec2 = evaluate(dag2, vec, params)[0]
-        if phase_shift_id is not None:
-            # Phase factor is provided in generator
-            # We shift dag1 here
-            output_vec1 = phase_shift_by_id(
-                output_vec1, dag1, phase_shift_id, all_parameters
-            )
-        else:
-            # Figure out the phase factor here
-            assert len(parameters_for_fingerprint) >= num_parameters
-            goal_phase_factor = complex(
-                *dag1_meta[meta_index_original_fingerprint]
-            ) / complex(*dag2_meta[meta_index_original_fingerprint])
-=======
         # Figure out the phase factor here
         assert len(parameters_for_fingerprint) >= num_parameters
         goal_phase_factor = complex(
@@ -532,7 +488,6 @@
             params = create_parameters(num_parameters, equation_list)
             output_vec1, all_parameters = evaluate(dag1, vec, params)
             output_vec2 = evaluate(dag2, vec, params)[0]
->>>>>>> e7b2347d
             equations = z3.And(equation_list)
             result = search_phase_factor_to_check_equivalence(
                 dag1,
@@ -546,11 +501,7 @@
                 num_parameters,
                 goal_phase_factor,
                 current_param_id=0,
-<<<<<<< HEAD
-                current_phase_factor_symbolic=(1, 0),
-=======
                 current_phase_factor_symbolic=(z3.RealVal(1), z3.RealVal(0)),
->>>>>>> e7b2347d
                 current_phase_factor_for_fingerprint=0,
             )
             if not result:
@@ -602,11 +553,7 @@
 def dump_json(data, file_name):
     import json
 
-<<<<<<< HEAD
-    with open(file_name, 'w') as f:
-=======
     with open(file_name, "w") as f:
->>>>>>> e7b2347d
         json.dump(data, f)
 
 
@@ -648,11 +595,7 @@
                 do_not_invoke_smt_solver,
                 check_phase_shift_in_smt_solver,
             ):
-<<<<<<< HEAD
-                current_tag = hashtag + '_' + str(i)
-=======
                 current_tag = hashtag + "_" + str(i)
->>>>>>> e7b2347d
                 assert current_tag in output_dict.keys()
                 output_dict[current_tag].append(dag)
                 total_equivalence_found += 1
@@ -661,11 +604,7 @@
             # dag is not equivalent do any of different_dags_with_same_hash
             different_dags_with_same_hash.append(dag)
             # Insert |dag| eagerly
-<<<<<<< HEAD
-            current_tag = hashtag + '_' + str(len(different_dags_with_same_hash) - 1)
-=======
             current_tag = hashtag + "_" + str(len(different_dags_with_same_hash) - 1)
->>>>>>> e7b2347d
             output_dict[current_tag] = [dag]
     return hashtag, output_dict, equivalent_called, total_equivalence_found
 
@@ -695,11 +634,7 @@
     t_start = time.monotonic()
     num_different_dags_with_same_hash = {}
     print(
-<<<<<<< HEAD
-        f'Considering a total of {sum(len(x) for x in data.values())} DAGs split into {len(data)} hash values...'
-=======
         f"Considering a total of {sum(len(x) for x in data.values())} DAGs split into {len(data)} hash values..."
->>>>>>> e7b2347d
     )
 
     if False:
@@ -710,11 +645,7 @@
             num_potential_equivalences += len(dags) - 1
             different_dags_with_same_hash = []
             if verbose:
-<<<<<<< HEAD
-                print(f'Verifying {len(dags)} DAGs with hash value {hashtag}...')
-=======
                 print(f"Verifying {len(dags)} DAGs with hash value {hashtag}...")
->>>>>>> e7b2347d
             for dag in dags:
                 equivalence_found = False
                 for i in range(len(different_dags_with_same_hash)):
@@ -727,11 +658,7 @@
                         do_not_invoke_smt_solver,
                         check_phase_shift_in_smt_solver,
                     ):
-<<<<<<< HEAD
-                        current_tag = hashtag + '_' + str(i)
-=======
                         current_tag = hashtag + "_" + str(i)
->>>>>>> e7b2347d
                         assert current_tag in output_dict.keys()
                         output_dict[current_tag].append(dag)
                         equivalence_found = True
@@ -741,11 +668,7 @@
                     different_dags_with_same_hash.append(dag)
                     # Insert |dag| eagerly
                     current_tag = (
-<<<<<<< HEAD
-                        hashtag + '_' + str(len(different_dags_with_same_hash) - 1)
-=======
                         hashtag + "_" + str(len(different_dags_with_same_hash) - 1)
->>>>>>> e7b2347d
                     )
                     output_dict[current_tag] = [dag]
             num_different_dags_with_same_hash[hashtag] = len(
@@ -763,11 +686,7 @@
                 output_dict[hashtag + "_0"] = [dags[0]]
                 num_different_dags_with_same_hash[hashtag] = 1
         print(
-<<<<<<< HEAD
-            f'Processed {len(output_dict)} hash values that had only 1 DAG, now processing the remaining {len(data) - len(output_dict)} ones with 2 or more DAGs...'
-=======
             f"Processed {len(output_dict)} hash values that had only 1 DAG, now processing the remaining {len(data) - len(output_dict)} ones with 2 or more DAGs..."
->>>>>>> e7b2347d
         )
         # now process hashtags with >1 DAGs
         with mp.Pool() as pool:
@@ -827,19 +746,11 @@
                         other_hashtags[item[0]][item[1]] = other_hashtags[item[0]].get(
                             item[1], []
                         ) + [dag]
-<<<<<<< HEAD
-            assert hashtag.split('_')[0] not in other_hashtags
-            if len(other_hashtags) == 0:
-                print(
-                    f'Warning: other hash values unspecified for hash value {hashtag}.'
-                    f' Cannot guarantee there are no missing equivalences.'
-=======
             assert hashtag.split("_")[0] not in other_hashtags
             if len(other_hashtags) == 0:
                 print(
                     f"Warning: other hash values unspecified for hash value {hashtag}."
                     f" Cannot guarantee there are no missing equivalences."
->>>>>>> e7b2347d
                 )
             possible_equivalent_dags = []
             for other_hashtag, phase_shift_ids in other_hashtags.items():
@@ -859,13 +770,8 @@
                     )
             if verbose and len(possible_equivalent_dags) > 0:
                 print(
-<<<<<<< HEAD
-                    f'Verifying {len(possible_equivalent_dags)} possible missing equivalences'
-                    f' with hash value {hashtag} and {len(other_hashtags)} other hash values...'
-=======
                     f"Verifying {len(possible_equivalent_dags)} possible missing equivalences"
                     f" with hash value {hashtag} and {len(other_hashtags)} other hash values..."
->>>>>>> e7b2347d
                 )
             for item in possible_equivalent_dags:
                 other_dag = item[0]
@@ -937,32 +843,18 @@
                     hashtags_in_more_equivalences.update(other_hashtag_full)
                     if verbose:
                         print(
-<<<<<<< HEAD
-                            f'Equivalence with hash value {hashtag} and {other_hashtag_full}'
-                            f' with phase shift id = {phase_shift_id_when_equivalence_verified}:\n'
-                            f'{dag_when_equivalence_verified}\n'
-                            f'{other_dag}'
-=======
                             f"Equivalence with hash value {hashtag} and {other_hashtag_full}"
                             f" with phase shift id = {phase_shift_id_when_equivalence_verified}:\n"
                             f"{dag_when_equivalence_verified}\n"
                             f"{other_dag}"
->>>>>>> e7b2347d
                         )
         output_dict = [more_equivalences, output_dict]
         if print_basic_info:
             print(
-<<<<<<< HEAD
-                f'Solver invoked {equivalent_called_2} times to find {len(more_equivalences)} equivalences'
-                f' with different hash,'
-                f' including {num_equivalences_under_phase_shift} out of'
-                f' {possible_num_equivalences_under_phase_shift} possible equivalences under phase shift.'
-=======
                 f"Solver invoked {equivalent_called_2} times to find {len(more_equivalences)} equivalences"
                 f" with different hash,"
                 f" including {num_equivalences_under_phase_shift} out of"
                 f" {possible_num_equivalences_under_phase_shift} possible equivalences under phase shift."
->>>>>>> e7b2347d
             )
     else:
         # Add a placeholder here
@@ -977,17 +869,10 @@
     t_end = time.monotonic()
     if print_basic_info:
         print(
-<<<<<<< HEAD
-            f'{total_equivalence_found} equivalences found in {t_end - t_start} seconds'
-            f' (solver invoked {equivalent_called} times for {num_dags} DAGs'
-            f' with {num_hashtags} different hash values and {num_potential_equivalences} potential equivalences),'
-            f' output {len(output_dict[1])} equivalence classes.'
-=======
             f"{total_equivalence_found} equivalences found in {t_end - t_start} seconds"
             f" (solver invoked {equivalent_called} times for {num_dags} DAGs"
             f" with {num_hashtags} different hash values and {num_potential_equivalences} potential equivalences),"
             f" output {len(output_dict[1])} equivalence classes."
->>>>>>> e7b2347d
         )
     t_start = time.monotonic()
     dump_json(output_dict, output_file)
