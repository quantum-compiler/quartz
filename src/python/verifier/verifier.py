--- conflicted
+++ resolved
@@ -315,17 +315,11 @@
             dag2_meta = dag2[0]
             num_qubits = dag1_meta[meta_index_num_qubits]
             num_parameters = max(
-<<<<<<< HEAD
                 dag1_meta[meta_index_num_input_parameters], dag2_meta[meta_index_num_input_parameters])
             if num_parameters == 0:
                 return True
             # Generate a random test to verify it.
             vec = random_input_distribution(num_qubits)
-=======
-                dag1_meta[meta_index_num_input_parameters],
-                dag2_meta[meta_index_num_input_parameters],
-            )
->>>>>>> d4b08f96
             params = random_parameters(num_parameters)
             output_vec1 = evaluate(dag1, vec, params, use_z3=False)[0]
             output_vec2 = evaluate(dag2, vec, params, use_z3=False)[0]
@@ -454,26 +448,16 @@
             output_vec2_S_shifted = phase_shift(output_vec2_S, [cosL, sinL])
             matrix_equal_list += eq_vector(output_vec1_S, output_vec2_S_shifted)
         solver.add(z3.And(equation_list))
-<<<<<<< HEAD
         solver.add(z3.ForAll([cosL, sinL], z3.Implies(
             angle(cosL, sinL), z3.Not(z3.And(matrix_equal_list)))))
         result = solver.check()
         assert result != z3.unknown
         return result == z3.unsat
-=======
-        solver.add(
-            z3.ForAll(
-                [cosL, sinL],
-                z3.Implies(angle(cosL, sinL), z3.Not(z3.And(matrix_equal_list))),
-            )
-        )
->>>>>>> d4b08f96
     else:
         # Phase factor is never provided in generator now
         assert phase_shift_id is None
 
         num_parameters = max(
-<<<<<<< HEAD
             dag1_meta[meta_index_num_input_parameters], dag2_meta[meta_index_num_input_parameters])
         # Figure out the phase factor here
         assert len(parameters_for_fingerprint) >= num_parameters
@@ -491,42 +475,6 @@
                                                               goal_phase_factor,
                                                               current_param_id=0, current_phase_factor_symbolic=(z3.RealVal(1), z3.RealVal(0)),
                                                               current_phase_factor_for_fingerprint=0)
-=======
-            dag1_meta[meta_index_num_input_parameters],
-            dag2_meta[meta_index_num_input_parameters],
-        )
-        params = create_parameters(num_parameters, equation_list)
-        output_vec1, all_parameters = evaluate(dag1, vec, params)
-        output_vec2 = evaluate(dag2, vec, params)[0]
-        if phase_shift_id is not None:
-            # Phase factor is provided in generator
-            # We shift dag1 here
-            output_vec1 = phase_shift_by_id(
-                output_vec1, dag1, phase_shift_id, all_parameters
-            )
-        else:
-            # Figure out the phase factor here
-            assert len(parameters_for_fingerprint) >= num_parameters
-            goal_phase_factor = complex(
-                *dag1_meta[meta_index_original_fingerprint]
-            ) / complex(*dag2_meta[meta_index_original_fingerprint])
-            equations = z3.And(equation_list)
-            result = search_phase_factor_to_check_equivalence(
-                dag1,
-                dag2,
-                equations,
-                output_vec1,
-                output_vec2,
-                do_not_invoke_smt_solver,
-                params,
-                parameters_for_fingerprint,
-                num_parameters,
-                goal_phase_factor,
-                current_param_id=0,
-                current_phase_factor_symbolic=(1, 0),
-                current_phase_factor_for_fingerprint=0,
-            )
->>>>>>> d4b08f96
             if not result:
                 print(f'Cannot find equivalence for dags (vector approach):\n{dag1}\n{dag2}')
             return result
