#include "context.h"
#include "../gate/all_gates.h"
#include "../dag/dag.h"

#include <iostream>
#include <cassert>
#include <cmath>
#include <random>

namespace quartz {
	Context::Context(const std::vector< GateType > &supported_gates)
	    : supported_gates_(supported_gates), global_unique_id(16384) {
		gates_.reserve(supported_gates.size());
		for (const auto &gate : supported_gates) {
			insert_gate(gate);
			if (gates_[gate]->is_parameter_gate()) {
				supported_parameter_gates_.emplace_back(gate);
			}
			else {
				supported_quantum_gates_.emplace_back(gate);
			}
		}
	}

    Context::Context(
            const std::vector< GateType > &supported_gates,
            const int num_qubits, const int num_params)
            : Context(supported_gates) {
        get_and_gen_input_dis(num_qubits);
        get_and_gen_hashing_dis(num_qubits);
        get_and_gen_parameters(num_params);
    }

	size_t Context::next_global_unique_id(void) { return global_unique_id++; }

	void Context::set_generated_parameter(int id, ParamType param) {
		get_generated_parameters(id);
		random_parameters_[id] = param;
	}

	Gate *Context::get_gate(GateType tp) { return gates_[tp].get(); }

	bool Context::insert_gate(GateType tp) {
		if (gates_.count(tp) > 0) {
			return false;
		}
		std::unique_ptr< Gate > new_gate;

#define PER_GATE(x, XGate)                                                     \
	case GateType::x:                                                          \
		new_gate = std::make_unique< XGate >();                                \
		break;

		switch (tp) {
#include "../gate/gates.inc.h"
		}

#undef PER_GATE

		gates_[tp] = std::move(new_gate);
		return true;
	}

	const std::vector< GateType > &Context::get_supported_gates() const {
		return supported_gates_;
	}

	const std::vector< GateType > &
	Context::get_supported_parameter_gates() const {
		return supported_parameter_gates_;
	}

	const std::vector< GateType > &
	Context::get_supported_quantum_gates() const {
		return supported_quantum_gates_;
	}

<<<<<<< HEAD
    // expected to be called after init and must be called once
    void Context::generate_input_dis(const int max_num_qubits) {
        assert(max_num_qubits >= 0);
        random_input_distribution_.resize(max_num_qubits + 1);
        for (int num_q = 0; num_q <= max_num_qubits; num_q++) {
            random_input_distribution_[num_q] =
                    Vector::random_generate(num_q);
        }
    }

    void Context::generate_hashing_dis(const int max_num_qubits) {
        assert(max_num_qubits >= 0);
        random_hashing_distribution_.resize(max_num_qubits + 1);
        for (int num_q = 0; num_q <= max_num_qubits; num_q++) {
            random_hashing_distribution_[num_q] =
                    Vector::random_generate(num_q);
        }
    }

    void Context::generate_parameters(const int max_num_params) {
        assert(max_num_params >= 0);
        static std::mt19937 gen(0);
        static ParamType pi = std::acos((ParamType)-1.0);
        static std::uniform_real_distribution< ParamType > dis_real(-pi, pi);
        while (random_parameters_.size() < max_num_params) {
            random_parameters_.emplace_back(dis_real(gen));
        }
    }

    const Vector &Context::get_generated_input_dis(int num_qubits) {
        assert(num_qubits >= 0);
        assert(random_input_distribution_.size() > num_qubits &&
               random_input_distribution_[num_qubits].size() > 0);
        if (random_input_distribution_.size() <= num_qubits) {
            random_input_distribution_.resize(num_qubits + 1);
        }
        if (random_input_distribution_[num_qubits].size() == 0) {
            random_input_distribution_[num_qubits] =
                    Vector::random_generate(num_qubits);
=======
    const Vector& Context::get_and_gen_input_dis(const int num_qubits) {
        assert(num_qubits >= 0);
        while (random_input_distribution_.size() <= num_qubits) {
            random_input_distribution_.emplace_back(
                    Vector::random_generate(random_input_distribution_.size())
            );
>>>>>>> 2840a0a2
        }
        return random_input_distribution_[num_qubits];
    }

<<<<<<< HEAD
    const Vector &Context::get_generated_hashing_dis(int num_qubits) {
        assert(num_qubits >= 0);
        assert(random_hashing_distribution_.size() > num_qubits &&
               random_hashing_distribution_[num_qubits].size() > 0);
        if (random_hashing_distribution_.size() <= num_qubits) {
            random_hashing_distribution_.resize(num_qubits + 1);
        }
        if (random_hashing_distribution_[num_qubits].size() == 0) {
            random_hashing_distribution_[num_qubits] =
                    Vector::random_generate(num_qubits);
=======
    const Vector& Context::get_and_gen_hashing_dis(const int num_qubits) {
        assert(num_qubits >= 0);
        while (random_hashing_distribution_.size() <= num_qubits) {
            random_hashing_distribution_.emplace_back(
                    Vector::random_generate(random_hashing_distribution_.size())
            );
>>>>>>> 2840a0a2
        }
        return random_hashing_distribution_[num_qubits];
    }

<<<<<<< HEAD
    std::vector< ParamType > Context::get_generated_parameters(int num_params) {
        assert(num_params >= 0);
        assert(random_parameters_.size() >= num_params);
=======
    std::vector< ParamType > Context::get_and_gen_parameters(const int num_params) {
        assert(num_params >= 0);
>>>>>>> 2840a0a2
        if (random_parameters_.size() < num_params) {
            // Standard mersenne_twister_engine seeded with 0
            static std::mt19937 gen(0);
            static ParamType pi = std::acos((ParamType)-1.0);
            static std::uniform_real_distribution< ParamType > dis_real(-pi,
                                                                        pi);
            while (random_parameters_.size() < num_params) {
                random_parameters_.emplace_back(dis_real(gen));
            }
        }
<<<<<<< HEAD
        return std::vector< ParamType >(random_parameters_.begin(),
                                        random_parameters_.begin() +
                                        num_params);
    }
=======
        return std::vector< ParamType >(
                random_parameters_.begin(),
                random_parameters_.begin() + num_params);
    }

	const Vector &Context::get_generated_input_dis(int num_qubits) const {
        if (0 <= num_qubits && num_qubits < random_input_distribution_.size())
		    return random_input_distribution_[num_qubits];
        else {
            std::cerr << "Currently random_input_distribution_.size() = "
                      << random_input_distribution_.size()
                      << " , but the queried num_qubits = " << num_qubits << std::endl
                      << "Please generate enough random_input_distribution_ in advance"
                         " or use Context::get_and_gen_input_dis ." << std::endl;
            assert(false);
        }
	}

	const Vector &Context::get_generated_hashing_dis(int num_qubits) const {
        if (0 <= num_qubits && num_qubits < random_hashing_distribution_.size())
		    return random_hashing_distribution_[num_qubits];
        else {
            std::cerr << "Currently random_hashing_distribution_.size() = "
                      << random_hashing_distribution_.size()
                      << " , but the queried num_qubits = " << num_qubits << std::endl
                      << "Please generate enough random_hashing_distribution_ in advance"
                         " or use Context::get_and_gen_hashing_dis ." << std::endl;
            assert(false);
        }
	}

	std::vector< ParamType > Context::get_generated_parameters(int num_params) const {
        if (0 <= num_params && num_params <= random_parameters_.size())
		    return std::vector< ParamType >(
                random_parameters_.begin(),
		        random_parameters_.begin() + num_params);
        else {
            std::cerr << "Currently random_parameters_.size() = "
                      << random_parameters_.size()
                      << " , but the queried num_params = " << num_params << std::endl
                      << "Please generate enough random_parameters_ in advance"
                         " or use Context::get_and_gen_parameters ." << std::endl;
            assert(false);
        }
	}
>>>>>>> 2840a0a2

	std::vector< ParamType > Context::get_all_generated_parameters() const {
		return random_parameters_;
	}

	DAG *Context::get_possible_representative(DAG *dag) {
		return representatives_[dag->hash(this)];
	}

	void Context::set_representative(std::unique_ptr< DAG > dag) {
		representatives_[dag->hash(this)] = dag.get();
		representative_dags_.emplace_back(std::move(dag));
	}

	void Context::clear_representatives() {
		representatives_.clear();
		representative_dags_.clear();
	}

	double Context::random_number() {
		static std::mt19937 gen(0);
		static std::uniform_real_distribution< double > dis_real(0, 1);
		return dis_real(gen);
	}

	Context union_contexts(Context *ctx_0, Context *ctx_1) {
		std::vector< GateType > union_vector;
		std::set< GateType > gate_set_0(ctx_0->get_supported_gates().begin(),
		                                ctx_0->get_supported_gates().end());
		std::set< GateType > gate_set_1(ctx_1->get_supported_gates().begin(),
		                                ctx_1->get_supported_gates().end());
		for (auto tp : gate_set_0)
			union_vector.push_back(tp);
		for (auto tp : gate_set_1) {
			if (gate_set_0.find(tp) == gate_set_0.end()) {
				union_vector.push_back(tp);
			}
		}
		return Context(union_vector);
	}

} // namespace quartz<|MERGE_RESOLUTION|>--- conflicted
+++ resolved
@@ -75,89 +75,28 @@
 		return supported_quantum_gates_;
 	}
 
-<<<<<<< HEAD
-    // expected to be called after init and must be called once
-    void Context::generate_input_dis(const int max_num_qubits) {
-        assert(max_num_qubits >= 0);
-        random_input_distribution_.resize(max_num_qubits + 1);
-        for (int num_q = 0; num_q <= max_num_qubits; num_q++) {
-            random_input_distribution_[num_q] =
-                    Vector::random_generate(num_q);
-        }
-    }
-
-    void Context::generate_hashing_dis(const int max_num_qubits) {
-        assert(max_num_qubits >= 0);
-        random_hashing_distribution_.resize(max_num_qubits + 1);
-        for (int num_q = 0; num_q <= max_num_qubits; num_q++) {
-            random_hashing_distribution_[num_q] =
-                    Vector::random_generate(num_q);
-        }
-    }
-
-    void Context::generate_parameters(const int max_num_params) {
-        assert(max_num_params >= 0);
-        static std::mt19937 gen(0);
-        static ParamType pi = std::acos((ParamType)-1.0);
-        static std::uniform_real_distribution< ParamType > dis_real(-pi, pi);
-        while (random_parameters_.size() < max_num_params) {
-            random_parameters_.emplace_back(dis_real(gen));
-        }
-    }
-
-    const Vector &Context::get_generated_input_dis(int num_qubits) {
-        assert(num_qubits >= 0);
-        assert(random_input_distribution_.size() > num_qubits &&
-               random_input_distribution_[num_qubits].size() > 0);
-        if (random_input_distribution_.size() <= num_qubits) {
-            random_input_distribution_.resize(num_qubits + 1);
-        }
-        if (random_input_distribution_[num_qubits].size() == 0) {
-            random_input_distribution_[num_qubits] =
-                    Vector::random_generate(num_qubits);
-=======
     const Vector& Context::get_and_gen_input_dis(const int num_qubits) {
         assert(num_qubits >= 0);
         while (random_input_distribution_.size() <= num_qubits) {
             random_input_distribution_.emplace_back(
                     Vector::random_generate(random_input_distribution_.size())
             );
->>>>>>> 2840a0a2
         }
         return random_input_distribution_[num_qubits];
     }
 
-<<<<<<< HEAD
-    const Vector &Context::get_generated_hashing_dis(int num_qubits) {
-        assert(num_qubits >= 0);
-        assert(random_hashing_distribution_.size() > num_qubits &&
-               random_hashing_distribution_[num_qubits].size() > 0);
-        if (random_hashing_distribution_.size() <= num_qubits) {
-            random_hashing_distribution_.resize(num_qubits + 1);
-        }
-        if (random_hashing_distribution_[num_qubits].size() == 0) {
-            random_hashing_distribution_[num_qubits] =
-                    Vector::random_generate(num_qubits);
-=======
     const Vector& Context::get_and_gen_hashing_dis(const int num_qubits) {
         assert(num_qubits >= 0);
         while (random_hashing_distribution_.size() <= num_qubits) {
             random_hashing_distribution_.emplace_back(
                     Vector::random_generate(random_hashing_distribution_.size())
             );
->>>>>>> 2840a0a2
         }
         return random_hashing_distribution_[num_qubits];
     }
 
-<<<<<<< HEAD
-    std::vector< ParamType > Context::get_generated_parameters(int num_params) {
-        assert(num_params >= 0);
-        assert(random_parameters_.size() >= num_params);
-=======
     std::vector< ParamType > Context::get_and_gen_parameters(const int num_params) {
         assert(num_params >= 0);
->>>>>>> 2840a0a2
         if (random_parameters_.size() < num_params) {
             // Standard mersenne_twister_engine seeded with 0
             static std::mt19937 gen(0);
@@ -168,12 +107,6 @@
                 random_parameters_.emplace_back(dis_real(gen));
             }
         }
-<<<<<<< HEAD
-        return std::vector< ParamType >(random_parameters_.begin(),
-                                        random_parameters_.begin() +
-                                        num_params);
-    }
-=======
         return std::vector< ParamType >(
                 random_parameters_.begin(),
                 random_parameters_.begin() + num_params);
@@ -219,7 +152,6 @@
             assert(false);
         }
 	}
->>>>>>> 2840a0a2
 
 	std::vector< ParamType > Context::get_all_generated_parameters() const {
 		return random_parameters_;
