--- conflicted
+++ resolved
@@ -1084,26 +1084,14 @@
             }
           }
         }
-<<<<<<< HEAD
-      } else {
-        if (!sequence.gates[i]->gate->is_sparse()) {
-          // For non-sparse non-controlled gates, we need to have all qubits
-          // local.
-          for (auto &wire : sequence.gates[i]->input_wires) {
-            if (wire->is_qubit() && !local_qubit_mask[wire->index]) {
-              executable = false;
-              break;
-            }
-=======
       } else if (sequence.gates[i]->gate->get_num_qubits() > 1 ||
                  !sequence.gates[i]->gate->is_sparse()) {
         // For non-controlled multi-qubit gates and non-sparse single-qubit
         // gates, we need to have all qubits local.
         for (auto &wire : sequence.gates[i]->input_wires) {
-          if (wire->is_qubit() && !local_qubit[wire->index]) {
+          if (wire->is_qubit() && !local_qubit_mask[wire->index]) {
             executable = false;
             break;
->>>>>>> 1d2880bf
           }
         }
       }
