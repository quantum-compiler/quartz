--- conflicted
+++ resolved
@@ -2472,11 +2472,7 @@
   if (!success)
     // If failed, the unmatch is already done in _pattern_matching.
     return false;
-<<<<<<< HEAD
-  success = _loop_check_after_matching (xfer);
-=======
   success = _loop_check_after_matching(xfer);
->>>>>>> 2e7badd6
   // Pattern matching succeed, unmatch mapped nodes.
   while (!matched_opx_op_pairs_dq.empty()) {
     auto opx_op_pair = matched_opx_op_pairs_dq.back();
