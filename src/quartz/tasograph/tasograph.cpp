#include "tasograph.h"
#include "substitution.h"

#include <cassert>
#include <iomanip>

namespace quartz {

// TODO: GUID_PRESERVED depends on the global guid in Context class, need to
// modify
enum {
  GUID_INVALID = 0,
  GUID_INPUT = 10,
  GUID_WEIGHT = 11,
  GUID_PRESERVED = 16383
};

bool equal_to_2k_pi(double d) {
  d = std::abs(d);
  int m = d / (2 * PI);
  if (std::abs(d - m * 2 * PI) > eps && std::abs(d - (m + 1) * 2 * PI) > eps)
    return false;
  return true;
}

Op::Op(void) : guid(GUID_INVALID), ptr(NULL) {}

const Op Op::INVALID_OP = Op();

void Graph::_construct_pos_2_logical_qubit() {
  pos_2_logical_qubit.clear();
  // Construct pos_2_logical_qubit
  std::unordered_map<Op, int, OpHash> op_in_degree;
  std::queue<Op> op_q;
  for (auto it = outEdges.cbegin(); it != outEdges.cend(); ++it) {
    if (it->first.ptr->tp == GateType::input_qubit ||
        it->first.ptr->tp == GateType::input_param) {
      op_q.push(it->first);
    }
  }

  for (auto it = inEdges.cbegin(); it != inEdges.cend(); ++it) {
    op_in_degree[it->first] = it->second.size();
  }

  while (!op_q.empty()) {
    auto op = op_q.front();
    op_q.pop();

    // An input qubit
    if (input_qubit_op_2_qubit_idx.find(op) !=
        input_qubit_op_2_qubit_idx.end()) {
      pos_2_logical_qubit[Pos(op, 0)] = input_qubit_op_2_qubit_idx[op];
    }
    if (outEdges.find(op) != outEdges.end()) {
      auto op_out_edges = outEdges.find(op)->second;
      for (auto e_it = op_out_edges.cbegin(); e_it != op_out_edges.cend();
           ++e_it) {
        if (pos_2_logical_qubit.find(Pos(e_it->srcOp, e_it->srcIdx)) !=
            pos_2_logical_qubit.end()) {
          pos_2_logical_qubit[Pos(e_it->dstOp, e_it->dstIdx)] =
              pos_2_logical_qubit[Pos(e_it->srcOp, e_it->srcIdx)];
        }
        assert(op_in_degree[e_it->dstOp] > 0);
        op_in_degree[e_it->dstOp]--;
        if (op_in_degree[e_it->dstOp] == 0) {
          op_q.push(e_it->dstOp);
        }
      }
    }
  }
}

Graph::Graph(Context *ctx) : context(ctx), special_op_guid(0) {}

Graph::Graph(Context *ctx, const CircuitSeq *seq)
    : context(ctx), special_op_guid(0) {
  // Guid for input qubit and input parameter wires
  int num_input_qubits = seq->get_num_qubits();
  int num_input_params = seq->get_num_input_parameters();
  // Currently only 16383 vacant guid
  assert(num_input_qubits + num_input_params <= GUID_PRESERVED);
  std::vector<Op> input_qubits_op;
  input_qubits_op.reserve(num_input_qubits);
  for (auto &node : seq->wires) {
    if (node->type == CircuitWire::input_qubit) {
      auto input_qubit_op =
          Op(get_next_special_op_guid(), ctx->get_gate(GateType::input_qubit));
      input_qubits_op.push_back(input_qubit_op);
      input_qubit_op_2_qubit_idx[input_qubit_op] = node->index;
    }
  }

  // Map all gates in circuitseq to Op
  std::map<CircuitGate *, Op> edge_2_op;
  for (auto &edge : seq->gates) {
    auto e = edge.get();
    if (edge_2_op.find(e) == edge_2_op.end()) {
      Op op(ctx->next_global_unique_id(), edge->gate);
      edge_2_op[e] = op;
    }
  }

  for (auto &node : seq->wires) {
    if (node->type != CircuitWire::input_param) {
      size_t srcIdx = -1; // Assumption: a node can have at most 1 input
      Op srcOp;
      if (node->type == CircuitWire::input_qubit) {
        srcOp = input_qubits_op[node->index];
        srcIdx = 0;
      } else {
        assert(node->input_gates.size() ==
               1); // A node can have at most 1 input
        auto input_edge = node->input_gates[0];
        bool found = false;
        for (srcIdx = 0; srcIdx < input_edge->output_wires.size(); ++srcIdx) {
          if (node.get() == input_edge->output_wires[srcIdx]) {
            found = true;
            break;
          }
        }
        assert(found);
        assert(edge_2_op.find(input_edge) != edge_2_op.end());
        srcOp = edge_2_op[input_edge];
      }

      assert(srcIdx >= 0);
      assert(srcOp != Op::INVALID_OP);

      for (auto output_edge : node->output_gates) {
        size_t dstIdx;
        bool found = false;
        for (dstIdx = 0; dstIdx < output_edge->input_wires.size(); ++dstIdx) {
          if (node.get() == output_edge->input_wires[dstIdx]) {
            found = true;
            break;
          }
        }
        assert(found);
        assert(edge_2_op.find(output_edge) != edge_2_op.end());
        auto dstOp = edge_2_op[output_edge];

        add_edge(srcOp, dstOp, srcIdx, dstIdx);
      }
    } else {
      // Deal with input_param. In CircuitSeq, a input_param node can have
      // multiple outputs, but in Graph, a input_param op can have only 1
      // output. So here we expand a single input_param node in CircuitSeq into
      // multiple ops in Graph
      for (auto output_edge : node->output_gates) {
        size_t dstIdx;
        bool found = false;
        for (dstIdx = 0; dstIdx < output_edge->input_wires.size(); ++dstIdx) {
          if (node.get() == output_edge->input_wires[dstIdx]) {
            found = true;
            break;
          }
        }
        assert(found);
        assert(edge_2_op.find(output_edge) != edge_2_op.end());
        auto dstOp = edge_2_op[output_edge];

        Op srcOp = Op(context->next_global_unique_id(),
                      context->get_gate(GateType::input_param));
<<<<<<< HEAD
        assert(node->index < (int)context->input_parameters.size());
        add_edge(srcOp, dstOp, 0, dstIdx);

        // JATIN_NOTE: I replaced the assertion here, with an if statement.
        // assert(node->index < (int)context->input_parameters.size());
        if (node->index < (int)context->input_parameters.size()) {
          constant_param_values[srcOp] = context->input_parameters[node->index];
=======
        add_edge(srcOp, dstOp, 0, dstIdx);

        if (context->param_has_value(node->index)) {
          constant_param_values[srcOp] = context->get_param_value(node->index);
>>>>>>> bfa1fc42
        }
      }
    }
  }

  _construct_pos_2_logical_qubit();
}

Graph::Graph(const Graph &graph) {
  context = graph.context;
  constant_param_values = graph.constant_param_values;
  special_op_guid = graph.special_op_guid;
  input_qubit_op_2_qubit_idx = graph.input_qubit_op_2_qubit_idx;
  pos_2_logical_qubit = graph.pos_2_logical_qubit;
  inEdges = graph.inEdges;
  outEdges = graph.outEdges;
}

std::unique_ptr<CircuitSeq> Graph::to_circuit_sequence() const {
  int num_input_qubits = get_num_qubits();
  int num_input_params = 0;
  std::unordered_map<Op, std::vector<int>, OpHash> op_2_param_idx;
  // We need to topologically sort the Ops while prioritizing the ones
  // with smaller guid.
  std::priority_queue<Op, std::vector<Op>, std::greater<>> gates;
  std::unordered_map<Op, int, OpHash> gate_indegree;

  // Find all input parameters.
  std::vector<std::pair<int, int>> guid_and_param_index;
  for (const auto &it : outEdges) {
    if (it.first.ptr->tp == GateType::input_param &&
        op_2_param_idx.count(it.first) == 0) {
      int idx = num_input_params++;
      op_2_param_idx[it.first] = std::vector<int>(1, idx);
      guid_and_param_index.emplace_back(it.first.guid, idx);
      gates.push(it.first);
    }
  }
  // Sort input parameter index by guid.
  // This is the order originally in CircuitSeq.
  std::sort(guid_and_param_index.begin(), guid_and_param_index.end());
  std::vector<int> param_index_position(num_input_params, 0);
  for (int i = 0; i < num_input_params; i++) {
    param_index_position[guid_and_param_index[i].second] = i;
  }
  for (auto &it : op_2_param_idx) {
    it.second[0] = param_index_position[it.second[0]];
  }
  // Construct the CircuitSeq.
  auto seq = std::make_unique<CircuitSeq>(num_input_qubits, num_input_params);

  // Add parameter gates.
  int num_total_params = num_input_params;
  guid_and_param_index.clear();
  while (!gates.empty()) {
    const auto &gate = gates.top();
    gates.pop();
    if (outEdges.count(gate) == 0) {
      continue;
    }
    for (auto &edge : outEdges.find(gate)->second) {
      if (!edge.dstOp.ptr->is_parameter_gate()) {
        continue;
      }
      if (gate_indegree.count(edge.dstOp) == 0) {
        gate_indegree[edge.dstOp] = edge.dstOp.ptr->get_num_parameters();
      }
      gate_indegree[edge.dstOp]--;
      if (!gate_indegree[edge.dstOp]) {
        // Append the gate.
        std::vector<int> param_indices(edge.dstOp.ptr->get_num_parameters(), 0);
        for (auto &inedge : inEdges.find(edge.dstOp)->second) {
          param_indices[inedge.dstIdx] =
              op_2_param_idx[inedge.srcOp][inedge.srcIdx];
        }
        int output_param_index = 0;
        bool ret = seq->add_gate(/*qubit_indices=*/{}, param_indices,
                                 edge.dstOp.ptr, &output_param_index);
        assert(ret);
        // Each parameter gate contains 1 output parameter.
        assert(output_param_index == num_total_params);
        op_2_param_idx[edge.dstOp] = std::vector<int>(1, num_total_params++);
        gates.push(edge.dstOp);
      }
    }
  }

  // Add quantum gates.
  std::unordered_map<Op, std::vector<int>, OpHash> op_2_qubit_idx;
  for (const auto &it : outEdges) {
    if (it.first.ptr->tp == GateType::input_qubit) {
      auto idx = input_qubit_op_2_qubit_idx.find(it.first);
      op_2_qubit_idx[it.first] = std::vector<int>(1, idx->second);
      gates.push(it.first);
    }
  }
  while (!gates.empty()) {
    // Cannot use "const auto &" here!
    auto gate = gates.top();
    gates.pop();
    if (outEdges.count(gate) == 0) {
      continue;
    }
    for (auto &edge : outEdges.find(gate)->second) {
      if (gate_indegree.count(edge.dstOp) == 0) {
        gate_indegree[edge.dstOp] = edge.dstOp.ptr->get_num_qubits();
        op_2_qubit_idx[edge.dstOp] =
            std::vector<int>(edge.dstOp.ptr->get_num_qubits(), 0);
      }
      gate_indegree[edge.dstOp]--;
      op_2_qubit_idx[edge.dstOp][edge.dstIdx] =
          op_2_qubit_idx[edge.srcOp][edge.srcIdx];
      if (!gate_indegree[edge.dstOp]) {
        // Append the gate.
        const auto &qubit_indices = op_2_qubit_idx[edge.dstOp];
        std::vector<int> param_indices(edge.dstOp.ptr->get_num_parameters(), 0);
        for (auto &inedge : inEdges.find(edge.dstOp)->second) {
          if (inedge.srcOp.ptr->is_parameter_gate() ||
              inedge.srcOp.ptr->tp == GateType::input_param) {
            // Parameters are ordered after qubits in Op.
            assert(inedge.dstIdx >= edge.dstOp.ptr->get_num_qubits());
            param_indices[inedge.dstIdx - edge.dstOp.ptr->get_num_qubits()] =
                op_2_param_idx[inedge.srcOp][inedge.srcIdx];
          }
        }
        bool ret = seq->add_gate(qubit_indices, param_indices, edge.dstOp.ptr,
                                 nullptr);
        assert(ret);
        gates.push(edge.dstOp);
      }
    }
  }
  return seq;
}

size_t Graph::get_next_special_op_guid() {
  if (special_op_guid >= GUID_PRESERVED) {
    std::cerr << "Run out of special guid." << std::endl;
    assert(false);
  }
  return special_op_guid++;
}

size_t Graph::get_special_op_guid() { return special_op_guid; }

void Graph::set_special_op_guid(size_t _special_op_guid) {
  special_op_guid = _special_op_guid;
}

void Graph::add_edge(const Op &srcOp, const Op &dstOp, int srcIdx, int dstIdx) {
  if (inEdges.find(dstOp) == inEdges.end()) {
    inEdges[dstOp];
  }
  if (outEdges.find(srcOp) == outEdges.end()) {
    outEdges[srcOp];
  }
  Edge e(srcOp, dstOp, srcIdx, dstIdx);
  inEdges[dstOp].insert(e);
  outEdges[srcOp].insert(e);
}

bool Graph::has_edge(const Op &srcOp, const Op &dstOp, int srcIdx,
                     int dstIdx) const {
  Edge e(srcOp, dstOp, srcIdx, dstIdx);
  return (inEdges.find(dstOp)->second.find(e) !=
          inEdges.find(dstOp)->second.end());
}

Op Graph::add_qubit(int qubit_idx) {
  Gate *gate = context->get_gate(GateType::input_qubit);
  auto guid = get_next_special_op_guid();
  Op op(guid, gate);
  input_qubit_op_2_qubit_idx[op] = qubit_idx;
  return op;
}

Op Graph::add_parameter(const ParamType p) {
  Gate *gate = context->get_gate(GateType::input_param);
  auto guid = context->next_global_unique_id();
  Op op(guid, gate);
  constant_param_values[op] = p;
  return op;
}

Op Graph::new_gate(GateType gt) {
  Gate *gate = context->get_gate(gt);
  auto guid = context->next_global_unique_id();
  Op op(guid, gate);
  return op;
}

Edge::Edge(void)
    : srcOp(Op::INVALID_OP), dstOp(Op::INVALID_OP), srcIdx(-1), dstIdx(-1) {}

Edge::Edge(const Op &_srcOp, const Op &_dstOp, int _srcIdx, int _dstIdx)
    : srcOp(_srcOp), dstOp(_dstOp), srcIdx(_srcIdx), dstIdx(_dstIdx) {}

bool Graph::has_loop(void) const {
  int done_ops_cnt = 0;
  std::unordered_map<Op, int, OpHash> op_in_degree;
  std::queue<Op> op_q;
  for (auto it = outEdges.cbegin(); it != outEdges.cend(); ++it) {
    if (it->first.ptr->tp == GateType::input_qubit ||
        it->first.ptr->tp == GateType::input_param) {
      op_q.push(it->first);
    }
  }

  for (auto it = inEdges.cbegin(); it != inEdges.cend(); ++it) {
    op_in_degree[it->first] = it->second.size();
  }

  while (!op_q.empty()) {
    auto op = op_q.front();
    op_q.pop();
    if (outEdges.find(op) != outEdges.end()) {
      auto op_out_edges = outEdges.find(op)->second;
      for (auto e_it = op_out_edges.cbegin(); e_it != op_out_edges.cend();
           ++e_it) {
        assert(op_in_degree[e_it->dstOp] > 0);
        op_in_degree[e_it->dstOp]--;
        if (op_in_degree[e_it->dstOp] == 0) {
          done_ops_cnt++;
          op_q.push(e_it->dstOp);
        }
      }
    }
  }
  // Return directly for better performance
  return done_ops_cnt != gate_count();
  // Debug information
  //   if (done_ops_cnt == gate_count())
  //     return false;

  //   int cnt = 0;
  //   for (const auto &it : op_in_degree) {
  //     if (it.second != 0) {
  //       std::cout << gate_type_name(it.first.ptr->tp) << "(" << it.first.guid
  //                 << ")" << it.second << std::endl;
  //       cnt++;
  //     }
  //   }
  //   std::cout << cnt << std::endl;
  //   return true;
}

bool Graph::check_correctness(void) {
  bool okay = true;
  std::map<Op, std::set<Edge, EdgeCompare>, OpCompare>::const_iterator it;
  for (it = outEdges.begin(); it != outEdges.end(); it++) {
    std::set<Edge, EdgeCompare> list = it->second;
    std::set<Edge, EdgeCompare>::const_iterator it2;
    for (it2 = list.begin(); it2 != list.end(); it2++) {
      Edge e = *it2;
      if (!has_edge(e.srcOp, e.dstOp, e.srcIdx, e.dstIdx))
        assert(false);
    }
  }
  return okay;
}

// TODO: add constant parameters
size_t Graph::hash(void) {
  size_t total = 0;
  std::map<Op, std::set<Edge, EdgeCompare>, OpCompare>::const_iterator it;
  std::unordered_map<size_t, size_t> hash_values;
  std::queue<Op> op_queue;
  // Compute the hash value for input ops
  for (it = outEdges.begin(); it != outEdges.end(); it++) {
    if (it->first.ptr->tp == GateType::input_qubit ||
        it->first.ptr->tp == GateType::input_param) {
      size_t my_hash = 17 * 13 + (size_t)it->first.ptr;
      hash_values[it->first.guid] = my_hash;
      total += my_hash;
      op_queue.push(it->first);
    }
  }

  // Construct in-degree map
  std::map<Op, size_t> op_in_edges_cnt;
  for (it = inEdges.begin(); it != inEdges.end(); ++it) {
    op_in_edges_cnt[it->first] = it->second.size();
  }

  while (!op_queue.empty()) {
    auto op = op_queue.front();
    op_queue.pop();
    if (hash_values.find(op.guid) == hash_values.end()) {
      std::set<Edge, EdgeCompare> list = inEdges[op];
      std::set<Edge, EdgeCompare>::const_iterator it2;
      size_t my_hash = 17 * 13 + (size_t)op.ptr;
      for (it2 = list.begin(); it2 != list.end(); it2++) {
        Edge e = *it2;
        assert(hash_values.find(e.srcOp.guid) != hash_values.end());
        auto edge_hash = hash_values[e.srcOp.guid];
        edge_hash = edge_hash * 31 + std::hash<int>()(e.srcIdx);
        edge_hash = edge_hash * 31 + std::hash<int>()(e.dstIdx);
        my_hash = my_hash + edge_hash;
      }
      hash_values[op.guid] = my_hash;
      total += my_hash;
    }
    if (outEdges.find(op) != outEdges.end()) {
      std::set<Edge, EdgeCompare> list = outEdges[op];
      std::set<Edge, EdgeCompare>::const_iterator it2;
      for (it2 = list.begin(); it2 != list.end(); it2++) {
        auto e = *it2;
        op_in_edges_cnt[e.dstOp]--;
        if (op_in_edges_cnt[e.dstOp] == 0) {
          op_queue.push(e.dstOp);
        }
      }
    }
  }
  return total;
}

std::shared_ptr<Graph> Graph::context_shift(Context *src_ctx, Context *dst_ctx,
                                            Context *union_ctx,
                                            RuleParser *rule_parser,
                                            bool ignore_toffoli) {
  auto src_gates = src_ctx->get_supported_gates();
  auto dst_gate_set = std::set<GateType>(dst_ctx->get_supported_gates().begin(),
                                         dst_ctx->get_supported_gates().end());
  std::map<GateType, GraphXfer *> tp_2_xfer;
  for (auto gate_tp : src_gates) {
    if (ignore_toffoli && src_ctx->get_gate(gate_tp)->is_toffoli_gate())
      continue;
    if (dst_gate_set.find(gate_tp) == dst_gate_set.end()) {
      std::vector<Command> cmds;
      Command src_cmd;
      assert(
          rule_parser->find_convert_commands(dst_ctx, gate_tp, src_cmd, cmds));

      tp_2_xfer[gate_tp] =
          GraphXfer::create_single_gate_GraphXfer(union_ctx, src_cmd, cmds);
    }
  }
  std::shared_ptr<Graph> src_graph(new Graph(*this));
  std::shared_ptr<Graph> dst_graph(nullptr);
  for (auto it = tp_2_xfer.begin(); it != tp_2_xfer.end(); ++it) {
    while ((dst_graph = it->second->run_1_time(0, src_graph.get())) !=
           nullptr) {
      src_graph = dst_graph;
    }
  }
  return src_graph;
}

float Graph::total_cost(void) const {
  // Uncomment to use circuit depth as the cost
  // return circuit_depth();
  size_t cnt = 0;
  for (const auto &it : inEdges) {
    if (it.first.ptr->is_quantum_gate())
      cnt++;
  }
  return (float)cnt;
}

int Graph::gate_count() const {
  int cnt = 0;
  for (const auto &it : inEdges) {
    if (it.first.ptr->tp != GateType::input_qubit &&
        it.first.ptr->tp != GateType::input_param)
      cnt++;
  }
  return cnt;
}

int Graph::specific_gate_count(GateType gate_type) const {
  int cnt = 0;
  for (const auto &it : inEdges) {
    if (it.first.ptr->tp == gate_type)
      cnt++;
  }
  return cnt;
}

int Graph::circuit_depth() const {
  std::unordered_map<Op, std::vector<int>, OpHash> op_2_qubit_idx;
  std::vector<int> depth(get_num_qubits(), 0);
  std::queue<Op> gates;
  std::unordered_map<Op, int, OpHash> gate_indegree;
  for (const auto &it : outEdges) {
    if (it.first.ptr->tp == GateType::input_qubit) {
      auto idx = input_qubit_op_2_qubit_idx.find(it.first);
      op_2_qubit_idx[it.first] = std::vector<int>(1, idx->second);
      gates.push(it.first);
    }
  }
  while (!gates.empty()) {
    const auto &gate = gates.front();
    gates.pop();
    if (outEdges.count(gate) == 0) {
      continue;
    }
    for (auto &edge : outEdges.find(gate)->second) {
      if (gate_indegree.count(edge.dstOp) == 0) {
        gate_indegree[edge.dstOp] = edge.dstOp.ptr->num_qubits;
        op_2_qubit_idx[edge.dstOp] =
            std::vector<int>(edge.dstOp.ptr->num_qubits, 0);
      }
      gate_indegree[edge.dstOp]--;
      op_2_qubit_idx[edge.dstOp][edge.dstIdx] =
          op_2_qubit_idx[edge.srcOp][edge.srcIdx];
      if (!gate_indegree[edge.dstOp]) {
        // Append the gate
        int max_previous_depth = 0;
        for (auto &idx : op_2_qubit_idx[edge.dstOp]) {
          max_previous_depth = std::max(max_previous_depth, depth[idx]);
        }
        // Update the depth
        for (auto &idx : op_2_qubit_idx[edge.dstOp]) {
          depth[idx] = max_previous_depth + 1;
        }
        gates.push(edge.dstOp);
      }
    }
  }
  int max_depth = *std::max_element(depth.begin(), depth.end());
  return max_depth;
}

void Graph::remove_node(Op oldOp) {
  assert(oldOp.ptr->tp != GateType::input_qubit);
  int num_qubits = oldOp.ptr->get_num_qubits();
  if (inEdges.find(oldOp) != inEdges.end()) {
    // Remove out edges of in-ops
    auto in_edges = inEdges[oldOp];
    for (auto edge : in_edges) {
      auto src_op = edge.srcOp;
      assert(outEdges.find(src_op) != outEdges.end());
      auto out_edges = outEdges[src_op];
      for (auto out_edge : out_edges) {
        if (out_edge.dstOp == oldOp) {
          outEdges[src_op].erase(out_edge);
          if (outEdges[src_op].empty())
            outEdges.erase(src_op);
          break;
        }
      }
    }
  }
  if (outEdges.find(oldOp) != outEdges.end()) {
    // Remove in edges of out-ops
    auto out_edges = outEdges[oldOp];
    for (auto out_edge : out_edges) {
      auto dst_op = out_edge.dstOp;
      assert(inEdges.find(dst_op) != inEdges.end());
      auto in_edges = inEdges[dst_op];
      for (auto in_edge : in_edges) {
        if (in_edge.srcOp == oldOp) {
          inEdges[dst_op].erase(in_edge);
          if (inEdges[dst_op].empty())
            inEdges.erase(dst_op);
          break;
        }
      }
    }
  }
  if (num_qubits != 0) {
    // Add edges between the inputs and outputs of the to-be removed
    // node. Only add edges that connect qubits
    if (inEdges.find(oldOp) != inEdges.end() &&
        outEdges.find(oldOp) != outEdges.end()) {
      auto input_edges = inEdges[oldOp];
      auto output_edges = outEdges[oldOp];
      for (auto in_edge : input_edges) {
        for (auto out_edge : output_edges) {
          if (in_edge.dstIdx < num_qubits &&
              in_edge.dstIdx == out_edge.srcIdx) {
            add_edge(in_edge.srcOp, out_edge.dstOp, in_edge.srcIdx,
                     out_edge.dstIdx);
          }
        }
      }
    }
  }
  inEdges.erase(oldOp);
  outEdges.erase(oldOp);
  constant_param_values.erase(oldOp);
}

void Graph::remove_node_wo_input_output_connect(Op oldOp) {
  assert(oldOp.ptr->tp != GateType::input_qubit);
  int num_qubits = oldOp.ptr->get_num_qubits();
  if (inEdges.find(oldOp) != inEdges.end()) {
    auto in_edges = inEdges[oldOp];
    for (auto edge : in_edges) {
      auto src_op = edge.srcOp;
      assert(outEdges.find(src_op) != outEdges.end());
      auto out_edges = outEdges[src_op];
      for (auto out_edge : out_edges) {
        if (out_edge.dstOp == oldOp) {
          outEdges[src_op].erase(out_edge);
          if (outEdges[src_op].empty())
            outEdges.erase(src_op);
          break;
        }
      }
    }
  }
  if (outEdges.find(oldOp) != outEdges.end()) {
    auto out_edges = outEdges[oldOp];
    for (auto out_edge : out_edges) {
      auto dst_op = out_edge.dstOp;
      assert(inEdges.find(dst_op) != inEdges.end());
      auto in_edges = inEdges[dst_op];
      for (auto in_edge : in_edges) {
        if (in_edge.srcOp == oldOp) {
          inEdges[dst_op].erase(in_edge);
          if (inEdges[dst_op].empty())
            inEdges.erase(dst_op);
          break;
        }
      }
    }
  }
  inEdges.erase(oldOp);
  outEdges.erase(oldOp);
  constant_param_values.erase(oldOp);
}

void Graph::remove_edge(Op srcOp, Op dstOp) {
  if (inEdges.find(dstOp) != inEdges.end()) {
    auto &edge_list = inEdges[dstOp];
    for (auto edge : edge_list) {
      if (edge.srcOp == srcOp) {
        edge_list.erase(edge);
        break;
      }
    }
    if (inEdges[dstOp].empty())
      inEdges.erase(dstOp);
  }
  if (outEdges.find(srcOp) != outEdges.end()) {
    auto &edge_list = outEdges[srcOp];
    for (auto edge : edge_list) {
      if (edge.dstOp == dstOp) {
        edge_list.erase(edge);
        break;
      }
    }
    if (outEdges[srcOp].empty())
      outEdges.erase(srcOp);
  }
}

// Merge constant parameters
// Eliminate rotation with parameter 0
void Graph::constant_and_rotation_elimination() {
  std::queue<Op> op_queue;
  // Compute the hash value for input ops
  for (auto it = outEdges.cbegin(); it != outEdges.cend(); it++) {
    if (it->first.ptr->tp == GateType::input_qubit ||
        it->first.ptr->tp == GateType::input_param) {
      op_queue.push(it->first);
    }
  }

  // Construct in-degree map
  std::unordered_map<Op, size_t, OpHash> op_in_edges_cnt;
  for (auto it = inEdges.cbegin(); it != inEdges.cend(); ++it) {
    op_in_edges_cnt[it->first] = it->second.size();
  }

  while (!op_queue.empty()) {
    auto op = op_queue.front();
    op_queue.pop();
    if (outEdges.find(op) != outEdges.end()) {
      std::set<Edge, EdgeCompare> list = outEdges[op];
      for (auto it2 = list.cbegin(); it2 != list.cend(); it2++) {
        auto e = *it2;
        op_in_edges_cnt[e.dstOp]--;
        if (op_in_edges_cnt[e.dstOp] == 0) {
          op_queue.push(e.dstOp);
        }
      }
    }
    // Won't remove node in op_queue
    // Remove node won't change the in-degree of other wires
    // because we only remove poped wires and their predecessors
    if (op.ptr->is_parameter_gate()) {
      // Parameter gate, check if all its params are constant
      assert(inEdges.find(op) != inEdges.end());
      bool all_constants = true;
      auto list = inEdges[op];
      for (auto it = list.begin(); it != list.end(); ++it) {
        auto src_op = it->srcOp;
        if (constant_param_values.find(src_op) == constant_param_values.end()) {
          all_constants = false;
          break;
        }
      }
      if (all_constants) {
        if (op.ptr->tp == GateType::add) {
          ParamType params[2], result = 0;
          for (auto it = list.begin(); it != list.end(); ++it) {
            auto edge = *it;
            params[edge.dstIdx] = constant_param_values[edge.srcOp];
            remove_node(edge.srcOp);
          }
          result = params[0] + params[1];
          // Normalize result to [0, 2pi)
          result = std::fmod(result, 2 * PI);
          if (result < 0)
            result += 2 * PI;

          assert(outEdges[op].size() == 1);
          auto output_dst_op = (*outEdges[op].begin()).dstOp;
          auto output_dst_idx = (*outEdges[op].begin()).dstIdx;
          remove_node(op);

          Op merged_op(context->next_global_unique_id(),
                       context->get_gate(GateType::input_param));
          add_edge(merged_op, output_dst_op, 0, output_dst_idx);
          constant_param_values[merged_op] = result;
        } else if (op.ptr->tp == GateType::neg) {
          ParamType param = 0, result = 0;
          auto edge = *list.begin();
          param = constant_param_values[edge.srcOp];
          result = -param;
          // Normalize result to [0, 2pi)
          result = std::fmod(result, 2 * PI);
          if (result < 0)
            result += 2 * PI;
          constant_param_values[edge.srcOp] = result;
          // Find destination
          assert(outEdges[op].size() == 1);
          auto output_dst_op = (*outEdges[op].begin()).dstOp;
          auto output_dst_idx = (*outEdges[op].begin()).dstIdx;
          // Remove neg gate
          remove_node(op);
          // Add edge that connects the renewed parameter to the rotation gate
          add_edge(edge.srcOp, output_dst_op, 0, output_dst_idx);
        } else {
          assert(false && "Unimplemented parameter gates");
        }
      }
    } else if (op.ptr->is_parametrized_gate()) {
      // TODO: we shoud use matrix representation to check if a gate is identity
      if (op.ptr->tp != GateType::rx && op.ptr->tp != GateType::ry &&
          op.ptr->tp != GateType::rz && op.ptr->tp != GateType::u1 &&
          op.ptr->tp != GateType::u3) {
        continue;
      }
      // Eliminate 0 rotation gates
      auto input_edges = inEdges[op];
      bool all_parameter_is_0 = true;
      int num_qubits = op.ptr->get_num_qubits();
      for (auto in_edge : input_edges) {
        if (in_edge.dstIdx >= num_qubits &&
            in_edge.srcOp.ptr->is_parameter_gate()) {
          all_parameter_is_0 = false;
          break;
        } else if (in_edge.dstIdx >= num_qubits) {
          if (constant_param_values.find(in_edge.srcOp) ==
              constant_param_values.end()) {
            // Not a constant parameter
            all_parameter_is_0 = false;
            break;
          } else {
            // A constant parameter
            if (!equal_to_2k_pi(constant_param_values[in_edge.srcOp])) {
              // The constant parameter is not 2kpi
              all_parameter_is_0 = false;
              break;
            }
          }
        }
      }
      if (all_parameter_is_0) {
        // Delete all parameter wires, they are all 0
        for (const auto &e : input_edges) {
          if (e.dstIdx >= num_qubits) {
            remove_node(e.srcOp);
          }
        }
        remove_node(op);
      }
    }
  }
}

uint64_t Graph::xor_bitmap(uint64_t src_bitmap, int src_idx,
                           uint64_t dst_bitmap, int dst_idx) {
  uint64_t dst_bit = 1 << dst_idx; // Get mask, only dst_idx is 1
  dst_bit &= dst_bitmap;           // Get dst_idx bit
  dst_bit >>= dst_idx;
  dst_bit <<= src_idx;
  return src_bitmap ^= dst_bit;
}

void Graph::expand(Pos pos, bool left, GateType target_rotation,
                   std::unordered_set<Pos, PosHash> &covered,
                   std::unordered_map<int, Pos> &anchor_point,
                   std::unordered_map<Pos, int, PosHash> pos_to_qubits,
                   std::queue<int> &todo_qubits) {
  covered.insert(pos);
  while (true) {
    if (!move_forward(pos, left))
      return;
    if (pos.op.ptr->tp == GateType::cx) {
      // Insert the other side of cnot to anchor_points
      if (anchor_point.find(pos_to_qubits[Pos(pos.op, pos.idx ^ 1)]) ==
          anchor_point.end()) {
        anchor_point[pos_to_qubits[Pos(pos.op, pos.idx ^ 1)]] =
            Pos(pos.op, pos.idx ^ 1);
        todo_qubits.push(pos_to_qubits[Pos(pos.op, pos.idx ^ 1)]);
      }
      covered.insert(pos);
    } else if (moveable(pos.op.ptr->tp)) {
      covered.insert(pos);
      continue;
    } else {
      break;
    }
  }
}

bool Graph::move_forward(Pos &pos, bool left) {
  if (left) {
    if (inEdges.find(pos.op) == inEdges.end())
      return false;
    else {
      auto in_edges = inEdges[pos.op];
      for (const auto &edge : in_edges) {
        if (edge.dstIdx == pos.idx) {
          pos.op = edge.srcOp;
          pos.idx = edge.srcIdx;
          return true;
        }
      }
    }
  } else {
    if (outEdges.find(pos.op) == outEdges.end()) {
      return false;
    } else {
      auto out_edges = outEdges[pos.op];
      for (const auto &edge : out_edges) {
        if (edge.srcIdx == pos.idx) {
          pos.op = edge.dstOp;
          pos.idx = edge.dstIdx;
          return true;
        }
      }
      return false; // Output qubit
    }
  }
  assert(false); // Should not reach here
}

bool Graph::moveable(GateType tp) {
  if (tp == GateType::cx || tp == GateType::x || tp == GateType::rz ||
      tp == GateType::u1)
    return true;
  return false;
}

void Graph::explore(Pos pos, bool left,
                    std::unordered_set<Pos, PosHash> &covered) {
  while (true) {
    if (covered.find(pos) == covered.end())
      return;
    if (pos.op.ptr->tp == GateType::cx && pos.idx == 1 &&
        covered.find(Pos(pos.op, 0)) == covered.end()) {
      // pos is the target qubit of a cnot
      remove(pos, left, covered);
    } else {
      if (!move_forward(pos, left)) {
        return;
      }
    }
  }
}

void Graph::remove(Pos pos, bool left,
                   std::unordered_set<Pos, PosHash> &covered) {
  if (covered.find(pos) == covered.end())
    return;
  covered.erase(pos);
  if (pos.op.ptr->tp == GateType::cx &&
      pos.idx == 0) /*pos is the control qubit of a cnot*/
    remove(Pos(pos.op, 1), left, covered);
  if (!move_forward(pos, left))
    return;
  remove(pos, left, covered);
}

bool Graph::merge_2_rotation_op(Op op_0, Op op_1) {
  // Marge rotation op_1 to rotation op_0
  int num_qubits = op_0.ptr->get_num_qubits();
  int num_params = op_0.ptr->get_num_parameters();

  std::map<int, Op> param_idx_2_op_0;
  std::map<int, Op> param_idx_2_op_1;

  assert(inEdges.find(op_0) != inEdges.end());
  assert(inEdges.find(op_1) != inEdges.end());
  auto input_edges_0 = inEdges[op_0];
  for (auto it = input_edges_0.begin(); it != input_edges_0.end(); ++it) {
    auto edge_0 = *it;
    if (edge_0.dstIdx >= num_qubits) {
      param_idx_2_op_0[edge_0.dstIdx] = edge_0.srcOp;
    }
  }
  auto input_edges_1 = inEdges[op_1];
  for (auto it = input_edges_1.begin(); it != input_edges_1.end(); ++it) {
    auto edge_1 = *it;
    if (edge_1.dstIdx >= num_qubits) {
      // Which means that it is a parameter input
      param_idx_2_op_1[edge_1.dstIdx] = edge_1.srcOp;
    }
  }
  for (int i = num_qubits; i < num_qubits + num_params; ++i) {
    if (constant_param_values.find(param_idx_2_op_0[i]) !=
            constant_param_values.end() &&
        constant_param_values.find(param_idx_2_op_1[i]) !=
            constant_param_values.end()) {
      // Index i parameter at both Ops are constant
      ParamType sum = constant_param_values[param_idx_2_op_0[i]] +
                      constant_param_values[param_idx_2_op_1[i]];
      remove_node(param_idx_2_op_0[i]);
      remove_node(param_idx_2_op_1[i]);
      Op new_constant_op(context->next_global_unique_id(),
                         context->get_gate(GateType::input_param));
      add_edge(new_constant_op, op_0, 0, i);
      constant_param_values[new_constant_op] = sum;
    } else {
      // Add a add gate
      Op new_add_op(context->next_global_unique_id(),
                    context->get_gate(GateType::add));
      add_edge(param_idx_2_op_0[i], new_add_op, 0, 0);
      add_edge(param_idx_2_op_1[i], new_add_op, 0, 1);
      add_edge(new_add_op, op_0, 0, i);
      remove_edge(param_idx_2_op_0[i], op_0);
      remove_edge(param_idx_2_op_1[i], op_1);
    }
  }
  remove_node(op_1);
  return true;
}

void Graph::rotation_merging(GateType target_rotation) {
  // Step 1: calculate the bitmask of each operator
  std::unordered_map<Pos, uint64_t, PosHash> bitmasks;
  std::unordered_map<Pos, int, PosHash> pos_to_qubits;
  std::queue<Op> todos;

  // For all input_qubits, initialize its bitmap, and assign it a idx
  for (const auto &it : outEdges) {
    if (it.first.ptr->tp == GateType::input_qubit) {
      todos.push(it.first);
      int qubit_idx = input_qubit_op_2_qubit_idx[it.first];
      bitmasks[Pos(it.first, 0)] = 1 << qubit_idx;
      pos_to_qubits[Pos(it.first, 0)] = qubit_idx;
    } else if (it.first.ptr->tp == GateType::input_param) {
      todos.push(it.first);
    }
  }

  // Construct in-degree map
  std::map<Op, size_t> op_in_edges_cnt;
  for (auto it = inEdges.begin(); it != inEdges.end(); ++it) {
    op_in_edges_cnt[it->first] = it->second.size();
  }

  // Traverse the graph with topological order
  // Construct the bitmap for all position
  while (!todos.empty()) {
    auto op = todos.front();
    todos.pop();
    // Explore the outEdges of op
    if (op.ptr->tp == GateType::cx) {
      auto in_edge_list = inEdges[op];
      std::vector<Pos> pos_list(2); // Two inputs for cx gate
      for (const auto &edge : in_edge_list) {
        pos_list[edge.dstIdx] = Pos(edge.srcOp, edge.srcIdx);
      }
      bitmasks[Pos(op, 0)] = bitmasks[pos_list[0]];
      bitmasks[Pos(op, 1)] = bitmasks[pos_list[0]] ^ bitmasks[pos_list[1]];
      //    xor_bitmap(bitmasks[pos_list[1]],
      //    pos_to_qubits[pos_list[1]],
      //               bitmasks[pos_list[0]],
      //               pos_to_qubits[pos_list[0]]);
      pos_to_qubits[Pos(op, 0)] = pos_to_qubits[pos_list[0]];
      pos_to_qubits[Pos(op, 1)] = pos_to_qubits[pos_list[1]];
    } else if (op.ptr->tp != GateType::input_qubit &&
               op.ptr->tp != GateType::input_param) {
      auto in_edge_list = inEdges[op];
      int num_qubits = op.ptr->get_num_qubits();
      std::vector<Pos> pos_list(num_qubits);
      for (const auto &edge : in_edge_list) {
        if (edge.dstIdx < num_qubits) {
          pos_list[edge.dstIdx] = Pos(edge.srcOp, edge.srcIdx);
        }
      }
      for (int i = 0; i < num_qubits; ++i) {
        bitmasks[Pos(op, i)] = bitmasks[pos_list[i]];
        pos_to_qubits[Pos(op, i)] = pos_to_qubits[pos_list[i]];
      }
    }

    if (outEdges.find(op) != outEdges.end()) {
      std::set<Edge, EdgeCompare> list = outEdges[op];
      std::set<Edge, EdgeCompare>::const_iterator it2;
      for (it2 = list.begin(); it2 != list.end(); it2++) {
        auto e = *it2;
        op_in_edges_cnt[e.dstOp]--;
        if (op_in_edges_cnt[e.dstOp] == 0) {
          todos.push(e.dstOp);
        }
      }
    }
  }

  // Step 2: Propagate all CNOTs
  std::queue<Op> todo_cx;
  std::unordered_set<Op, OpHash> visited_cx;
  for (const auto &it : inEdges)
    if (it.first.ptr->tp == GateType::cx) {
      todo_cx.push(it.first);
    }
  while (!todo_cx.empty()) {
    const auto cx = todo_cx.front();
    todo_cx.pop();
    if (visited_cx.find(cx) != visited_cx.end())
      continue;
    std::unordered_map<int, Pos> anchor_point;
    std::queue<int> todo_qubits;
    std::unordered_set<Pos, PosHash> covered;
    anchor_point[pos_to_qubits[Pos(cx, 0)]] = Pos(cx, 0);
    anchor_point[pos_to_qubits[Pos(cx, 1)]] = Pos(cx, 1);
    todo_qubits.push(pos_to_qubits[Pos(cx, 0)]);
    todo_qubits.push(pos_to_qubits[Pos(cx, 1)]);
    while (!todo_qubits.empty()) {
      int qid = todo_qubits.front();
      todo_qubits.pop();
      expand(anchor_point[qid], true, target_rotation, covered, anchor_point,
             pos_to_qubits, todo_qubits); // expand left
      expand(anchor_point[qid], false, target_rotation, covered, anchor_point,
             pos_to_qubits,
             todo_qubits); // expand right
    }

    // Step 3: deal with partial cnot
    for (const auto &it : anchor_point) {
      auto pos = it.second;
      explore(pos, true, covered);
      explore(pos, false, covered);
    }

    // Step 4: merge rotations with the same bitmasks on the same qubit
    std::unordered_map<
        int, std::unordered_map<uint64_t, std::unordered_set<Pos, PosHash>>>
        qubit_2_bm_2_pos;
    for (const auto &pos : covered) {
      if (pos.op.ptr->tp == GateType::cx) {
        visited_cx.insert(pos.op);
      }
      if (pos.op.ptr->tp == target_rotation) {
        int qubit_idx = pos_to_qubits[pos];
        auto bm = bitmasks[pos];
        if (qubit_2_bm_2_pos.find(qubit_idx) == qubit_2_bm_2_pos.end()) {
          qubit_2_bm_2_pos[qubit_idx];
        }
        if (qubit_2_bm_2_pos[qubit_idx].find(bm) ==
            qubit_2_bm_2_pos[qubit_idx].end()) {
          qubit_2_bm_2_pos[qubit_idx][bm];
        }
        if (qubit_2_bm_2_pos[qubit_idx][bm].find(pos) ==
            qubit_2_bm_2_pos[qubit_idx][bm].end()) {
          qubit_2_bm_2_pos[qubit_idx][bm].insert(pos);
        }
      }
    }

    for (const auto &it_0 : qubit_2_bm_2_pos) {
      for (const auto &it_1 : it_0.second) {
        auto &pos_set = it_1.second;
        assert(pos_set.size() >= 1);
        Pos first;
        bool is_first = true;
        for (auto pos : pos_set) {
          if (is_first) {
            first = pos;
            is_first = false;
          } else {
            merge_2_rotation_op(first.op, pos.op);
            // std::cout << "merging op " << gate_type_name(first.op.ptr->tp)
            //           << "(" << first.op.guid << ")"
            //           << " and " << gate_type_name(pos.op.ptr->tp) << "("
            //           << pos.op.guid << ")" << std::endl;
          }
        }

        auto op = first.op;
        auto in_edges = inEdges[op];
        int num_qubits = op.ptr->get_num_qubits();
        bool all_param_is_0 = true;
        for (auto edge : in_edges) {
          if (edge.dstIdx >= num_qubits) {
            if (constant_param_values.find(edge.srcOp) ==
                    constant_param_values.end() ||
                !equal_to_2k_pi(constant_param_values[edge.srcOp])) {
              all_param_is_0 = false;
              break;
            }
          }
        }
        if (all_param_is_0) {
          for (auto edge : in_edges) {
            if (edge.dstIdx >= num_qubits) {
              remove_node(edge.srcOp);
            }
          }
          remove_node(op);
          //   std::cout << "eliminating op " << gate_type_name(op.ptr->tp) <<
          //   "("
          //             << op.guid << ")" << std::endl;
        }
      }
    }
  }
  constant_and_rotation_elimination();
}

size_t Graph::get_num_qubits() const {
  return input_qubit_op_2_qubit_idx.size();
}

void Graph::print_qubit_ops() {
  std::unordered_map<Pos, int, PosHash> pos_to_qubits;
  std::queue<Op> todos;
  for (const auto &it : outEdges) {
    if (it.first.ptr->tp == GateType::input_qubit) {
      todos.push(it.first);
      int qubit_idx = input_qubit_op_2_qubit_idx[it.first];
      pos_to_qubits[Pos(it.first, 0)] = qubit_idx;
    } else if (it.first.ptr->tp == GateType::input_param) {
      todos.push(it.first);
    }
  }
  // Construct in-degree map
  std::map<Op, size_t> op_in_edges_cnt;
  for (auto it = inEdges.begin(); it != inEdges.end(); ++it) {
    op_in_edges_cnt[it->first] = it->second.size();
  }

  std::map<int, std::vector<int>> qubit_2_op_list;
  int circuit_qubit_num = get_num_qubits();
  for (int i = 0; i < circuit_qubit_num; ++i) {
    qubit_2_op_list[i];
  }

  while (!todos.empty()) {
    auto op = todos.front();
    todos.pop();

    if (op.ptr->tp != GateType::input_qubit &&
        op.ptr->tp != GateType::input_param) {
      int num_qubits = op.ptr->get_num_qubits();
      assert(inEdges.find(op) != inEdges.end());
      auto in_edges = inEdges[op];
      for (auto edge : in_edges) {
        if (edge.dstIdx < num_qubits) {
          int qid = pos_to_qubits[Pos(edge.srcOp, edge.srcIdx)];
          pos_to_qubits[Pos(op, edge.dstIdx)] = qid;
          qubit_2_op_list[qid].push_back(op.guid);
        }
      }
    }

    if (outEdges.find(op) != outEdges.end()) {
      std::set<Edge, EdgeCompare> list = outEdges[op];
      std::set<Edge, EdgeCompare>::const_iterator it2;
      for (it2 = list.begin(); it2 != list.end(); it2++) {
        auto e = *it2;
        op_in_edges_cnt[e.dstOp]--;
        if (op_in_edges_cnt[e.dstOp] == 0) {
          todos.push(e.dstOp);
        }
      }
    }
  }
  for (auto it : qubit_2_op_list) {
    int qid = it.first;
    std::cout << qid << ":\t";
    for (auto op_guid : qubit_2_op_list[qid]) {
      std::cout << op_guid << " ";
    }
    std::cout << std::endl;
  }
}

void Graph::to_qasm(const std::string &save_filename, bool print_result,
                    bool print_guid) const {
  std::ofstream ofs(save_filename);
  ofs << to_qasm(print_result, print_guid);
}

std::string Graph::to_qasm(bool print_result, bool print_guid) const {
  std::ostringstream o;
  std::map<float, std::string> constant_2_pi;
  std::vector<float> multiples;
  for (int i = 1; i <= 8; ++i) {
    multiples.push_back(i * 0.25);
    multiples.push_back(-i * 0.25);
  }
  multiples.push_back(0);
  for (auto f : multiples) {
    constant_2_pi[f * PI] = "pi*" + std::to_string(f);
  }

  o << "OPENQASM 2.0;" << std::endl;
  o << "include \"qelib1.inc\";" << std::endl;
  o << "qreg q[" << get_num_qubits() << "];" << std::endl;

  std::unordered_map<Pos, int, PosHash> pos_to_qubits;
  std::queue<Op> todos;
  for (const auto &it : outEdges) {
    if (it.first.ptr->tp == GateType::input_qubit) {
      todos.push(it.first);
      int qubit_idx = input_qubit_op_2_qubit_idx.find(it.first)->second;
      pos_to_qubits[Pos(it.first, 0)] = qubit_idx;
    } else if (it.first.ptr->tp == GateType::input_param) {
      todos.push(it.first);
    }
  }

  // Construct in-degree map
  std::map<Op, size_t> op_in_edges_cnt;
  for (auto it = inEdges.begin(); it != inEdges.end(); ++it) {
    op_in_edges_cnt[it->first] = it->second.size();
  }

  while (!todos.empty()) {
    auto op = todos.front();
    todos.pop();

    if (op.ptr->tp != GateType::input_qubit &&
        op.ptr->tp != GateType::input_param) {
      assert(op.ptr->is_quantum_gate()); // Should not have any
                                         // arithmetic gates
      std::ostringstream iss;
      iss << std::setprecision(10) << std::fixed;
      iss << gate_type_name(op.ptr->tp);
      int num_qubits = op.ptr->get_num_qubits();
      auto in_edges = inEdges.find(op)->second;
      // Maintain pos_to_qubits
      if (op.ptr->is_parametrized_gate()) {
        iss << '(';
        assert(inEdges.find(op) != inEdges.end());
        int num_params = op.ptr->get_num_parameters();
        std::vector<ParamType> param_values(num_params);
        for (auto edge : in_edges) {
          // Print parameters
          if (edge.dstIdx >= num_qubits) {
            // Parameter inputs
            assert(constant_param_values.find(edge.srcOp) !=
                   constant_param_values.end()); // All parameters should be
                                                 // constant
            param_values[edge.dstIdx - num_qubits] =
                constant_param_values.find(edge.srcOp)->second;
          }
        }
        bool first = true;
        for (auto f : param_values) {
          if (first) {
            first = false;
          } else
            iss << ',';
          bool found = false;
          for (auto it : constant_2_pi) {
            if (std::abs(f - it.first) < eps) {
              iss << it.second;
              found = true;
            }
          }
          if (!found) {
            iss << "pi*" << f / PI;
          }
        }
        iss << ')';
      }
      iss << ' ';
      std::vector<int> q_idx(num_qubits);
      for (auto edge : in_edges) {
        if (edge.dstIdx < num_qubits) {
          assert(pos_to_qubits.find(Pos(edge.srcOp, edge.srcIdx)) !=
                 pos_to_qubits.end());
          q_idx[edge.dstIdx] = pos_to_qubits[Pos(edge.srcOp, edge.srcIdx)];
          pos_to_qubits[Pos(op, edge.dstIdx)] =
              pos_to_qubits[Pos(edge.srcOp, edge.srcIdx)];
        }
      }
      bool first = true;
      for (auto idx : q_idx) {
        if (first)
          first = false;
        else
          iss << ',';
        iss << "q[" << idx << ']';
      }
      if (print_guid)
        iss << "; # guid = " << op.guid << std::endl;
      else
        iss << ';' << std::endl;
      o << iss.str();
    }

    if (outEdges.find(op) != outEdges.end()) {
      std::set<Edge, EdgeCompare> list = outEdges.find(op)->second;
      std::set<Edge, EdgeCompare>::const_iterator it2;
      for (it2 = list.begin(); it2 != list.end(); it2++) {
        auto e = *it2;
        op_in_edges_cnt[e.dstOp]--;
        if (op_in_edges_cnt[e.dstOp] == 0) {
          todos.push(e.dstOp);
        }
      }
    }
  }
  const std::string ostr(o.str());
  if (print_result)
    std::cout << ostr;
  return ostr;
}

template <class _CharT, class _Traits>
std::shared_ptr<Graph>
Graph::_from_qasm_stream(Context *ctx,
                         std::basic_istream<_CharT, _Traits> &qasm_stream) {

  std::shared_ptr<Graph> graph(new Graph(ctx));
  std::string line;
  GateType gate_type;
  std::vector<Pos> pos_on_qubits;
  std::unordered_map<std::string, size_t> qreg_name_2_start_idx;
  size_t total_num_qubits = 0;
  while (std::getline(qasm_stream, line, ';')) {
    // repleace comma with space
    find_and_replace_all(line, ",", " ");
    find_and_replace_all(line, "(", " ");
    find_and_replace_all(line, ")", " ");
    // ignore end of line
    find_and_replace_all(line, "\n", "");
    while (line.front() == ' ') {
      line.erase(0, 1);
    }
    std::stringstream ss(line);
    std::string command;
    std::getline(ss, command, ' ');
    if (command == "//") {
      continue; // comment, ignore this line
    } else if (command == "") {
      continue; // empty line, ignore this line
    } else if (command == "OPENQASM" || command == "OpenQASM") {
      continue; // header, ignore this line
    } else if (command == "include") {
      continue; // header, ignore this line
    } else if (command == "barrier") {
      continue; // file end, ignore this line
    } else if (command == "measure") {
      continue; // file end, ignore this line
    } else if (command == "creg") {
      continue; // ignore this line
    } else if (command == "qreg") {
      std::string token;
      getline(ss, token, ' ');
      std::string qreg_name = token.substr(0, token.find('['));
      qreg_name_2_start_idx[qreg_name] = total_num_qubits;
      size_t num_qubits = string_to_number(token);
      pos_on_qubits.resize(total_num_qubits + num_qubits);
      for (int i = total_num_qubits; i < total_num_qubits + num_qubits; ++i) {
        auto op = graph->add_qubit(i);
        pos_on_qubits[i] = Pos(op, 0);
        // Construct input_qubit_op_2_qubit_idx
        graph->input_qubit_op_2_qubit_idx[op] = i;
      }
      total_num_qubits += num_qubits;
      assert(!ss.good());
    } else if (is_gate_string(command, gate_type)) {
      Gate *gate = graph->context->get_gate(gate_type);
      if (!gate) {
        std::cerr << "Unsupported gate in current context: " << command
                  << std::endl;
        return nullptr;
      }
      if (gate->is_parametrized_gate()) {
        auto op = graph->new_gate(gate_type);
        auto num_qubits = graph->context->get_gate(gate_type)->num_qubits;
        auto num_params = graph->context->get_gate(gate_type)->num_parameters;
        for (int i = 0; i < num_params; ++i) {
          assert(ss.good());
          std::string token;
          ss >> token;
          // Currently only support the format of
          // pi*0.123,
          // 0.123*pi,
          // 0.123*pi/2,
          // 0.123
          // pi/2
          // pi
          ParamType p = 0.0;
          bool negative = token[0] == '-';
          if (negative)
            token = token.substr(1);
          if (token.find("pi") == 0) {
            if (token == "pi") {
              // pi
              p = PI;
            } else {
              auto d = token.substr(3, std::string::npos);
              if (token[2] == '*') {
                // pi*0.123
                p = std::stod(d) * PI;
              } else if (token[2] == '/') {
                // pi/2
                p = PI / std::stod(d);
              } else {
                std::cerr << "Unsupported parameter format: " << token
                          << std::endl;
                assert(false);
              }
            }
          } else if (token.find("pi") != std::string::npos) {
            // 0.123*pi
            auto d = token.substr(0, token.find("*"));
            p = std::stod(d) * PI;
            if (token.find("/") != std::string::npos) {
              // 0.123*pi/2
              p = p / std::stod(token.substr(token.find("/") + 1));
            }
          } else {
            // 0.123
            p = std::stod(token);
          }
          if (negative)
            p = -p;
          while (p < 0) {
            p += 2 * PI;
          }
          while (p >= 2 * PI) {
            p -= 2 * PI;
          }
          auto src_op = graph->add_parameter(p);
          int src_idx = 0;
          auto dst_op = op;
          auto dst_idx = num_qubits + i;
          graph->add_edge(src_op, dst_op, src_idx, dst_idx);
        }
        for (int i = 0; i < num_qubits; ++i) {
          assert(ss.good());
          std::string token;
          ss >> token;
          std::string qreg_name = token.substr(0, token.find('['));
          size_t qubit_idx_in_qreg = string_to_number(token);
          size_t qubit_idx =
              qubit_idx_in_qreg + qreg_name_2_start_idx[qreg_name];
          if (qubit_idx != -1) {
            auto src_op = pos_on_qubits[qubit_idx].op;
            auto src_idx = pos_on_qubits[qubit_idx].idx;
            auto dst_op = op;
            auto dst_idx = i;
            graph->add_edge(src_op, dst_op, src_idx, dst_idx);
            pos_on_qubits[qubit_idx] = Pos(dst_op, dst_idx);
          } else
            return nullptr;
        }
      } else if (gate->is_quantum_gate()) {
        auto op = graph->new_gate(gate_type);
        auto num_qubits = graph->context->get_gate(gate_type)->num_qubits;
        for (int i = 0; i < num_qubits; ++i) {
          assert(ss.good());
          std::string token;
          ss >> token;
          std::string qreg_name = token.substr(0, token.find('['));
          size_t qubit_idx_in_qreg = string_to_number(token);
          size_t qubit_idx =
              qubit_idx_in_qreg + qreg_name_2_start_idx[qreg_name];
          if (qubit_idx != -1) {
            auto src_op = pos_on_qubits[qubit_idx].op;
            auto src_idx = pos_on_qubits[qubit_idx].idx;
            auto dst_op = op;
            auto dst_idx = i;
            graph->add_edge(src_op, dst_op, src_idx, dst_idx);
            pos_on_qubits[qubit_idx] = Pos(dst_op, dst_idx);
          } else
            return nullptr;
        }
      }
    } else {
      std::cout << "Unknown gate: " << command << std::endl;
      assert(false);
    }
  }

  graph->_construct_pos_2_logical_qubit();
  return graph;
}

std::shared_ptr<Graph> Graph::from_qasm_file(Context *ctx,
                                             const std::string &filename) {
  std::ifstream fin;
  fin.open(filename, std::ifstream::in);
  if (!fin.is_open()) {
    std::cerr << "Failed to open " << filename << std::endl;
    return nullptr;
  }
  auto graph = _from_qasm_stream(ctx, fin);
  fin.close();
  return graph;
}

std::shared_ptr<Graph> Graph::from_qasm_str(Context *ctx,
                                            const std::string qasm_str) {
  std::stringstream sstream(qasm_str);
  return _from_qasm_stream(ctx, sstream);
}

void Graph::draw_circuit(const std::string &src_file_name,
                         const std::string &save_filename) {

  system(("python python/draw_graph.py " + src_file_name + " " + save_filename)
             .c_str());
}

std::shared_ptr<Graph>
Graph::greedy_optimize(Context *ctx, const std::string &equiv_file_name,
                       bool print_message,
                       std::function<float(Graph *)> cost_function) {
  if (cost_function == nullptr) {
    cost_function = [](Graph *graph) { return graph->total_cost(); };
  }

  EquivalenceSet eqs;
  // Load equivalent dags from file
  if (!eqs.load_json(ctx, equiv_file_name)) {
    std::cout << "Failed to load equivalence file \"" << equiv_file_name
              << "\"." << std::endl;
    assert(false);
  }

  auto original_cost = cost_function(this);

  // Get xfers that strictly reduce the cost from the ECC set
  auto eccs = eqs.get_all_equivalence_sets();
  std::vector<GraphXfer *> xfers;
  for (const auto &ecc : eccs) {
    const int ecc_size = (int)ecc.size();
    std::vector<Graph> graphs;
    std::vector<int> graph_cost;
    graphs.reserve(ecc_size);
    graph_cost.reserve(ecc_size);
    for (auto &circuit : ecc) {
      graphs.emplace_back(ctx, circuit);
      graph_cost.emplace_back(cost_function(&graphs.back()));
    }
    int representative_id =
        (int)(std::min_element(graph_cost.begin(), graph_cost.end()) -
              graph_cost.begin());
    for (int i = 0; i < ecc_size; i++) {
      if (graph_cost[i] != graph_cost[representative_id]) {
        auto xfer = GraphXfer::create_GraphXfer(ctx, ecc[i],
                                                ecc[representative_id], true);
        if (xfer != nullptr) {
          xfers.push_back(xfer);
        }
      }
    }
  }
  if (print_message) {
    std::cout << "greedy_optimize(): Number of xfers that reduce cost: "
              << xfers.size() << std::endl;
  }

  std::shared_ptr<Graph> optimized_graph = std::make_shared<Graph>(*this);
  bool optimized_in_this_iteration;
  std::vector<Op> all_nodes;
  optimized_graph->topology_order_ops(all_nodes);
  do {
    optimized_in_this_iteration = false;
    for (auto xfer : xfers) {
      bool optimized_this_xfer;
      do {
        optimized_this_xfer = false;
        for (auto const &node : all_nodes) {
          auto new_graph = optimized_graph->apply_xfer(
              xfer, node, context->has_parameterized_gate());
          if (new_graph) {
            optimized_graph.swap(new_graph);
            // Update the wires after applying a transformation.
            all_nodes.clear();
            optimized_graph->topology_order_ops(all_nodes);
            optimized_this_xfer = true;
            optimized_in_this_iteration = true;
            // Since |all_nodes| has changed, we cannot continue this loop.
            break;
          }
        }
      } while (optimized_this_xfer);
    }
  } while (optimized_in_this_iteration);

  auto optimized_cost = cost_function(optimized_graph.get());

  if (print_message) {
    std::cout << "greedy_optimize(): cost optimized from " << original_cost
              << " to " << optimized_cost << std::endl;
  }

  return optimized_graph;
}

std::shared_ptr<Graph> Graph::optimize_legacy(
    float alpha, int budget, bool print_subst, Context *ctx,
    const std::string &equiv_file_name, bool use_simulated_annealing,
    bool enable_early_stop, bool use_rotation_merging_in_searching,
    GateType target_rotation, std::string circuit_name, int timeout) {
  EquivalenceSet eqs;
  // Load equivalent dags from file
  auto start = std::chrono::steady_clock::now();
  if (!eqs.load_json(ctx, equiv_file_name)) {
    std::cerr << "Failed to load equivalence file: " << equiv_file_name
              << std::endl;
    exit(1);
  }
  auto end = std::chrono::steady_clock::now();
  //   std::cout << std::dec << eqs.num_equivalence_classes()
  //             << " classes of equivalences with " << eqs.num_total_dags()
  //             << " DAGs are loaded in "
  //             <<
  //             (double)std::chrono::duration_cast<std::chrono::milliseconds>(
  //                    end - start)
  //                        .count() /
  //                    1000.0
  //             << " seconds." << std::endl;

  std::vector<GraphXfer *> xfers;
  for (const auto &equiv_set : eqs.get_all_equivalence_sets()) {
    bool first = true;
    CircuitSeq *first_dag = nullptr;
    for (const auto &dag : equiv_set) {
      if (first) {
        // Used raw pointer according to the GraphXfer API
        // May switch to smart pointer later
        first_dag = new CircuitSeq(*dag);
        first = false;
      } else {
        CircuitSeq *other_dag = new CircuitSeq(*dag);
        // first_dag is src, others are dst
        // if (first_dag->get_num_gates() !=
        // other_dag->get_num_gates()) {
        //   std::cout << first_dag->get_num_gates() << " "
        //             << other_dag->get_num_gates() << "; ";
        // }
        auto first_2_other =
            GraphXfer::create_GraphXfer(ctx, first_dag, other_dag);
        // first_dag is dst, others are src
        auto other_2_first =
            GraphXfer::create_GraphXfer(ctx, other_dag, first_dag);
        if (first_2_other != nullptr)
          xfers.push_back(first_2_other);
        if (other_2_first != nullptr)
          xfers.push_back(other_2_first);
        delete other_dag;
      }
    }
    delete first_dag;
  }

  //   std::cout << "Number of different transfers is " << xfers.size() << "."
  //             << std::endl;

  int counter = 0;
  int maxNumOps = inEdges.size();

  std::priority_queue<std::shared_ptr<Graph>,
                      std::vector<std::shared_ptr<Graph>>, GraphCompare>
      candidates;
  std::set<size_t> hashmap;
  std::shared_ptr<Graph> bestGraph(new Graph(*this));
  float bestCost = total_cost();
  candidates.push(std::shared_ptr<Graph>(new Graph(*this)));
  hashmap.insert(hash());
  std::vector<GraphXfer *> good_xfers;

  //   printf("\n        ===== Start Cost-Based Backtracking Search =====\n");
  start = std::chrono::steady_clock::now();
  // TODO: add optional rotation merging in sa
  if (use_simulated_annealing) {
    const double kSABeginTemp = bestCost;
    const double kSAEndTemp = kSABeginTemp / 1e6;
    const double kSACoolingFactor = 1.0 - 1e-1;
    const int kNumKeepGraph = 20;
    constexpr bool always_run_rotation_merging = true;
    const double kRunRotationMergingRate = -1;
    constexpr bool always_delete_original_circuit = true;
    const double kDeleteOriginalCircuitRate = -1;
    // <cost, graph>
    std::vector<std::pair<float, std::shared_ptr<Graph>>> sa_candidates;
    sa_candidates.reserve(kNumKeepGraph);
    sa_candidates.emplace_back(bestCost, this);
    int num_iteration = 0;
    std::cout << "Begin simulated annealing with " << xfers.size() << " xfers."
              << std::endl;
    for (double T = kSABeginTemp; T > kSAEndTemp; T *= kSACoolingFactor) {
      num_iteration++;
      hashmap.clear();
      std::vector<std::pair<float, std::shared_ptr<Graph>>> new_candidates;
      new_candidates.reserve(sa_candidates.size() * xfers.size());
      int num_possible_new_candidates = 0;
      int num_candidates_kept = 0;
      for (auto &candidate : sa_candidates) {
        const auto current_cost = candidate.first;
        std::vector<std::shared_ptr<Graph>> current_new_candidates;
        current_new_candidates.reserve(xfers.size());
        bool stop_search = false;
        for (auto &xfer : xfers) {
          xfer->run(0, candidate.second.get(), current_new_candidates, hashmap,
                    bestCost * alpha, 2 * maxNumOps, enable_early_stop,
                    stop_search);
        }
        num_possible_new_candidates += current_new_candidates.size();
        for (auto &new_candidate : current_new_candidates) {
          if (use_rotation_merging_in_searching &&
              (always_run_rotation_merging ||
               ctx->random_number() <
                   1 - std::exp(kRunRotationMergingRate / T))) {
            new_candidate->rotation_merging(target_rotation);
          }
          const auto new_cost = new_candidate->total_cost();
          if (new_cost < bestCost) {
            bestGraph = new_candidate;
            bestCost = new_cost;
          }
          // Apply the criteria of simulated annealing.
          // Cost is the smaller the better here.
          if (new_cost < current_cost ||
              ctx->random_number() < std::exp((current_cost - new_cost) / T)) {
            // Accept the new candidate.
            new_candidates.emplace_back(new_cost, new_candidate);
          } else {
            new_candidate.reset();
          }
        }
        if (!always_delete_original_circuit &&
            ctx->random_number() < std::exp(kDeleteOriginalCircuitRate / T) &&
            hashmap.find(candidate.second->hash()) == hashmap.end()) {
          // Keep the original candidate.
          new_candidates.emplace_back(candidate);
          hashmap.insert(candidate.second->hash());
          num_candidates_kept++;
        } else {
          if (candidate.second != bestGraph && candidate.second.get() != this) {
            candidate.second.reset();
          }
        }
      }

      // Compute some statistical information to output, can be
      // commented when verbose=false
      const auto num_new_candidates = new_candidates.size();
      if (new_candidates.empty()) {
        std::cout << "No new candidates. Early stopping." << std::endl;
        break;
      }
      assert(!new_candidates.empty());
      auto min_cost = new_candidates[0].first;
      auto max_cost = new_candidates[0].first;
      for (const auto &new_candidate : new_candidates) {
        min_cost = std::min(min_cost, new_candidate.first);
        max_cost = std::max(max_cost, new_candidate.first);
      }

      if (new_candidates.size() > kNumKeepGraph) {
        // Prune some candidates.
        // TODO: make sure the candidates kept are far from each
        // other
        // TODO: use hashmap to avoid keep searching for the same
        // graphs
        std::partial_sort(new_candidates.begin(),
                          new_candidates.begin() + kNumKeepGraph,
                          new_candidates.end());
        for (int i = kNumKeepGraph; i < (int)new_candidates.size(); i++) {
          if (new_candidates[i].second.get() != this &&
              new_candidates[i].second != bestGraph) {
            new_candidates[i].second.reset();
          }
        }
        new_candidates.resize(kNumKeepGraph);
      }
      sa_candidates = std::move(new_candidates);

      std::cout << "Iteration " << num_iteration << ": T = " << std::fixed
                << std::setprecision(2) << T << ", bestcost = " << bestCost
                << ", " << num_candidates_kept << " candidates kept, "
                << num_new_candidates - num_candidates_kept << " out of "
                << num_possible_new_candidates
                << " possible new candidates accepted, cost ranging ["
                << min_cost << ", " << max_cost << "]" << std::endl;
    }
  } else {
    while (!candidates.empty()) {
      auto subGraph = candidates.top();
      if (use_rotation_merging_in_searching) {
        subGraph->rotation_merging(target_rotation);
      }
      candidates.pop();
      if (subGraph->total_cost() < bestCost) {
        bestCost = subGraph->total_cost();
        bestGraph = subGraph;
      }
      if (counter > budget) {
        // TODO: free all remaining candidates when budget exhausted
        //   break;
        ;
      }
      counter++;
      subGraph->constant_and_rotation_elimination();
      end = std::chrono::steady_clock::now();
      if (circuit_name != "")
        std::cout << circuit_name << ": ";
      if ((int)std::chrono::duration_cast<std::chrono::milliseconds>(end -
                                                                     start)
                  .count() /
              1000.0 >
          timeout) {
        std::cout << "Timeout. Program terminated. Best cost is " << bestCost
                  << std::endl;
        bestGraph->constant_and_rotation_elimination();
        return bestGraph;
      }
      fprintf(stdout, "bestCost(%.4lf) candidates(%zu) after %.4lf seconds\n",
              bestCost, candidates.size(),
              (double)std::chrono::duration_cast<std::chrono::milliseconds>(
                  end - start)
                      .count() /
                  1000.0);
      fflush(stdout);

      //   std::vector<Graph *> new_candidates;
      bool stop_search = false;
      for (auto &xfer : xfers) {
        std::vector<std::shared_ptr<Graph>> new_candidates;
        xfer->run(0, subGraph.get(), new_candidates, hashmap, bestCost * alpha,
                  2 * maxNumOps, enable_early_stop, stop_search);
        // auto front_gate_count = candidates.top()->gate_count();
        for (auto &candidate : new_candidates) {
          candidates.push(candidate);
        }
        // auto new_front_gate_count = candidates.top()->gate_count();
        // if (new_front_gate_count < front_gate_count) {
        //   good_xfers.push_back(xfer);
        //   }
      }
    }
  }
  //   printf("        ===== Finish Cost-Based Backtracking Search =====\n\n");
  // Print results
  //   std::map<Op, std::set<Edge, EdgeCompare>, OpCompare>::iterator it;
  //   for (it = bestGraph->inEdges.begin(); it !=
  //   bestGraph->inEdges.end();
  //   ++it) {
  // 	std::cout << gate_type_name(it->first.ptr->tp) << std::endl;
  //   }
  bestGraph->constant_and_rotation_elimination();
  return bestGraph;
} // namespace quartz

std::shared_ptr<Graph>
Graph::optimize(Context *ctx, const std::string &equiv_file_name,
                const std::string &circuit_name, bool print_message,
                std::function<float(Graph *)> cost_function,
                double cost_upper_bound, int timeout) {
  if (cost_function == nullptr) {
    cost_function = [](Graph *graph) { return graph->total_cost(); };
  }

  EquivalenceSet eqs;
  // Load equivalent dags from file
  if (!eqs.load_json(ctx, equiv_file_name)) {
    std::cout << "Failed to load equivalence file \"" << equiv_file_name
              << "\"." << std::endl;
    assert(false);
  }

  // Get xfer from the equivalent set
  auto eccs = eqs.get_all_equivalence_sets();
  std::vector<GraphXfer *> xfers;
  for (const auto &ecc : eccs) {
    CircuitSeq *representative = ecc.front();
    /*int representative_depth = representative->get_circuit_depth();
    for (auto &circuit : ecc) {
      int circuit_depth = circuit->get_circuit_depth();
      if (circuit_depth < representative_depth) {
        representative = circuit;
        representative_depth = circuit_depth;
      }
    }*/
    for (auto &circuit : ecc) {
      if (circuit != representative) {
        auto xfer =
            GraphXfer::create_GraphXfer(ctx, circuit, representative, true);
        if (xfer != nullptr) {
          xfers.push_back(xfer);
        }
        xfer = GraphXfer::create_GraphXfer(ctx, representative, circuit, true);
        if (xfer != nullptr) {
          xfers.push_back(xfer);
        }
      }
    }
  }
  if (print_message) {
    std::cout << "Number of xfers: " << xfers.size() << std::endl;
  }
  if (cost_upper_bound == -1) {
    cost_upper_bound = total_cost() * 1.05;
  }
  auto log_file_name =
      equiv_file_name.substr(0, std::max(0, (int)equiv_file_name.size() - 21)) +
      circuit_name + ".log";
  auto preprocessed_graph =
      greedy_optimize(ctx, equiv_file_name, print_message, cost_function);
  //   return preprocessed_graph->optimize(xfers, cost_upper_bound,
  //   circuit_name,
  //                                       log_file_name, print_message,
  //                                       cost_function, timeout);
  return preprocessed_graph->optimize(xfers, cost_upper_bound, circuit_name, "",
                                      print_message, cost_function, timeout);
}

std::shared_ptr<Graph>
Graph::optimize(const std::vector<GraphXfer *> &xfers, double cost_upper_bound,
                const std::string &circuit_name,
                const std::string &log_file_name, bool print_message,
                std::function<float(Graph *)> cost_function, int timeout) {
  if (cost_function == nullptr) {
    cost_function = [](Graph *graph) { return graph->total_cost(); };
  }
  auto start = std::chrono::steady_clock::now();
  std::priority_queue<std::shared_ptr<Graph>,
                      std::vector<std::shared_ptr<Graph>>, GraphCompare>
      candidates((GraphCompare(cost_function)));
  std::set<size_t> hashmap;
  std::shared_ptr<Graph> best_graph(new Graph(*this));
  auto best_cost = cost_function(this);

  candidates.push(best_graph);
  hashmap.insert(hash());

  int invoke_cnt = 0;

  FILE *fout = nullptr;
  if (print_message) {
    if (!log_file_name.empty()) {
      fout = fopen(log_file_name.c_str(), "w");
    } else {
      fout = stdout;
    }
  }

  // TODO: make these numbers configurable
  constexpr int kMaxNumCandidates = 2000;
  constexpr int kShrinkToNumCandidates = 1000;

  while (!candidates.empty()) {
    auto graph = candidates.top();
    candidates.pop();
    std::vector<Op> all_nodes;
    graph->topology_order_ops(all_nodes);
    for (auto xfer : xfers) {
      for (auto const &node : all_nodes) {
        invoke_cnt++;
        auto new_graph =
            graph->apply_xfer(xfer, node, context->has_parameterized_gate());
        auto end = std::chrono::steady_clock::now();
        if ((int)std::chrono::duration_cast<std::chrono::milliseconds>(end -
                                                                       start)
                    .count() /
                1000.0 >
            timeout) {
          std::cout << "Timeout. Program terminated. Best cost is " << best_cost
                    << std::endl;
          return best_graph;
        }
        if (new_graph == nullptr)
          continue;

        auto new_hash = new_graph->hash();
        auto new_cost = cost_function(new_graph.get());
        if (new_cost > cost_upper_bound)
          continue;
        if (hashmap.find(new_hash) == hashmap.end()) {
          hashmap.insert(new_hash);
          candidates.push(new_graph);
          if (new_cost < best_cost) {
            best_cost = new_cost;
            best_graph = new_graph;
          }
        } else
          continue;
      }
    }
    if (candidates.size() > kMaxNumCandidates) {
      if (print_message) {
        fprintf(fout, "%s: shrink the priority queue with %d candidates.\n",
                circuit_name.c_str(), (int)candidates.size());
      }
      auto shrink_start = std::chrono::steady_clock::now();
      std::priority_queue<std::shared_ptr<Graph>,
                          std::vector<std::shared_ptr<Graph>>, GraphCompare>
          new_candidates((GraphCompare(cost_function)));
      std::map<float, int> cost_count;
      while (!candidates.empty()) {
        auto candidate = candidates.top();
        cost_count[cost_function(candidate.get())]++;
        if (new_candidates.size() < kShrinkToNumCandidates) {
          new_candidates.push(candidate);
        }
        candidates.pop();
      }
      std::swap(candidates, new_candidates);
      auto shrink_end = std::chrono::steady_clock::now();
      if (print_message) {
        fprintf(
            fout,
            "%s: shrank the priority queue to %d candidates in %.3f seconds.\n",
            circuit_name.c_str(), (int)candidates.size(),
            (double)std::chrono::duration_cast<std::chrono::milliseconds>(
                shrink_end - shrink_start)
                    .count() /
                1000.0);
        for (auto &it : cost_count) {
          fprintf(fout, "%d circuits have cost %.2f\n", it.second, it.first);
        }
        fflush(fout);
      }
    }
    auto end = std::chrono::steady_clock::now();
    if (print_message) {
      fprintf(fout,
              "[%s] Best cost: %f\tcandidate number: %d\tafter %.3f seconds.\n",
              circuit_name.c_str(), best_cost, candidates.size(),
              (double)std::chrono::duration_cast<std::chrono::milliseconds>(
                  end - start)
                      .count() /
                  1000.0);
      fflush(fout);
    }
  }
  return best_graph;
}

std::shared_ptr<Graph> Graph::ccz_flip_t(Context *ctx) {
  // Transform ccz to t, an naive solution
  // Simply 1 normal 1 inverse
  auto xfers = GraphXfer::ccz_cx_t_xfer(ctx);
  Graph *graph = this;
  bool flip = false;
  while (true) {
    std::shared_ptr<Graph> new_graph(nullptr);
    if (flip) {
      new_graph = xfers.first->run_1_time(0, graph);
      flip = false;
    } else {
      new_graph = xfers.second->run_1_time(0, graph);
      flip = true;
    }
    if (new_graph.get() == nullptr) {
      return std::shared_ptr<Graph>(graph);
    }
    if (graph != this)
      delete graph;
    graph = new_graph.get();
  }
  assert(false); // Should never reach here
}

std::shared_ptr<Graph> Graph::toffoli_flip_greedy(GateType target_rotation,
                                                  GraphXfer *xfer,
                                                  GraphXfer *inverse_xfer) {
  std::shared_ptr<Graph> temp_graph(new Graph(*this));
  while (true) {
    auto new_graph_0 = xfer->run_1_time(0, temp_graph.get());
    auto new_graph_1 = inverse_xfer->run_1_time(0, temp_graph.get());
    if (new_graph_0.get() == nullptr) {
      assert(new_graph_1.get() == nullptr);
      return temp_graph;
    }
    new_graph_0->rotation_merging(target_rotation);
    new_graph_1->rotation_merging(target_rotation);
    if (new_graph_0->gate_count() <= new_graph_1->gate_count()) {
      temp_graph = new_graph_0;
    } else {
      temp_graph = new_graph_1;
    }
  }
  assert(false); // Should never reach here
}

void Graph::toffoli_flip_greedy_with_trace(GateType target_rotation,
                                           GraphXfer *xfer,
                                           GraphXfer *inverse_xfer,
                                           std::vector<int> &trace) {
  //   std::shared_ptr<Graph> temp_graph(new Graph(*this));
  //   while (true) {
  //     auto new_graph_0 = xfer->run_1_time(0, temp_graph.get());
  //     auto new_graph_1 = inverse_xfer->run_1_time(0, temp_graph.get());
  //     if (new_graph_0.get() == nullptr) {
  //       assert(new_graph_1.get() == nullptr);
  //       return;
  //     }
  //     new_graph_0->rotation_merging(target_rotation);
  //     new_graph_1->rotation_merging(target_rotation);
  //     if (new_graph_0->gate_count() <= new_graph_1->gate_count()) {
  //       temp_graph = new_graph_0;
  //       trace.push_back(0);
  //     } else {
  //       temp_graph = new_graph_1;
  //       trace.push_back(1);
  //     }
  //   }
  //   assert(false); // Should never reach here
  trace.clear();
  std::shared_ptr<Graph> temp_graph(new Graph(*this));
  std::vector<Op> all_ops;
  while (true) {
    all_ops.clear();
    temp_graph->topology_order_ops(all_ops);
    bool has_toffoli = false;
    for (auto op : all_ops) {
      if (temp_graph->xfer_appliable(xfer, op)) {
        assert(temp_graph->xfer_appliable(inverse_xfer, op));
        auto new_graph_0 = temp_graph->apply_xfer(xfer, op);
        auto new_graph_1 = temp_graph->apply_xfer(inverse_xfer, op);
        new_graph_0->rotation_merging(target_rotation);
        new_graph_1->rotation_merging(target_rotation);
        if (new_graph_0->gate_count() <= new_graph_1->gate_count()) {
          temp_graph = new_graph_0;
          trace.push_back(0);
        } else {
          temp_graph = new_graph_1;
          trace.push_back(1);
        }
        has_toffoli = true;
        break;
      }
    }
    if (!has_toffoli) {
      return;
    }
  }
}

std::shared_ptr<Graph>
Graph::toffoli_flip_by_instruction(GateType target_rotation, GraphXfer *xfer,
                                   GraphXfer *inverse_xfer,
                                   std::vector<int> instruction) {
  //   std::shared_ptr<Graph> graph(new Graph(*this));
  //   std::shared_ptr<Graph> new_graph(nullptr);
  //   for (const auto direction : instruction) {
  //     if (direction == 0) {
  //       new_graph = xfer->run_1_time(0, graph.get());
  //     } else {
  //       new_graph = inverse_xfer->run_1_time(0, graph.get());
  //     }
  //     graph = new_graph;
  //   }
  //   return graph;

  std::shared_ptr<Graph> graph(new Graph(*this));
  std::shared_ptr<Graph> new_graph(nullptr);
  std::vector<Op> all_ops;
  for (size_t i = 0; i < instruction.size();) {
    all_ops.clear();
    graph->topology_order_ops(all_ops);
    for (auto op : all_ops) {
      // the first appliable
      if (xfer_appliable(xfer, op)) {
        assert(xfer_appliable(inverse_xfer, op));
        if (instruction[i] == 0) {
          new_graph = graph->apply_xfer(xfer, op);
        } else {
          new_graph = graph->apply_xfer(inverse_xfer, op);
        }
        graph = new_graph;
        i++;
        break;
      }
    }
  }
  return graph;
}

std::shared_ptr<Graph> Graph::ccz_flip_greedy_rz() {
  auto xfer_pair = GraphXfer::ccz_cx_rz_xfer(context);
  std::vector<int> trace;
  toffoli_flip_greedy_with_trace(GateType::rz, xfer_pair.first,
                                 xfer_pair.second, trace);
  auto graph_ccz_flipped = toffoli_flip_by_instruction(
      GateType::rz, xfer_pair.first, xfer_pair.second, trace);
  return graph_ccz_flipped;
}
// std::shared_ptr<Graph> Graph::ccz_flip_greedy_u1() {}

bool Graph::_pattern_matching(
    GraphXfer *xfer, Op op,
    std::deque<std::pair<OpX *, Op>> &matched_opx_op_pairs_dq) const {
  if (!xfer->can_match(*xfer->srcOps.begin(), op, this)) {
    return false;
  }
  std::unordered_set<OpX *> mapped_opx;
  xfer->match(*xfer->srcOps.begin(), op, this);
  mapped_opx.insert(*xfer->srcOps.begin());
  matched_opx_op_pairs_dq.push_back(std::make_pair(*xfer->srcOps.begin(), op));
  // If an OpX is mapped to an Op, check whether their corresponding input OpX,
  // input Op, output OpX, output Op can match. Because the source graphs is
  // connected, by doing this we can traverse all wires.
  bool fail = false;
  size_t idx = 0;
  while (idx < matched_opx_op_pairs_dq.size()) {
    auto opx_op_pair = matched_opx_op_pairs_dq[idx];
    idx++;
    auto opx_ = opx_op_pair.first;
    auto op_ = opx_op_pair.second;
    auto num_input = opx_->inputs.size();
    auto num_output = opx_->outputs.size();
    // Get all input and output Op of op_ in an ordered list
    std::vector<Op> input_ops(num_input, Op::INVALID_OP);
    std::vector<Op> output_ops(num_output, Op::INVALID_OP);
    std::vector<OpX *> output_opxs(num_output, nullptr);
    if (inEdges.find(op_) != inEdges.end()) {
      for (auto &e : inEdges.find(op_)->second) {
        assert((size_t)e.dstIdx < num_input);
        input_ops[e.dstIdx] = e.srcOp;
      }
    }
    for (size_t i = 0; i < num_input; ++i) {
      auto input_opx = opx_->inputs[i].op;
      if (input_opx != nullptr &&
          mapped_opx.find(input_opx) == mapped_opx.end()) {
        if (!xfer->can_match(input_opx, input_ops[i], this)) {
          fail = true;
          break;
        } else {
          xfer->match(input_opx, input_ops[i], this);
          mapped_opx.insert(input_opx);
          matched_opx_op_pairs_dq.push_back(
              std::make_pair(input_opx, input_ops[i]));
        }
      }
    }
    if (fail) {
      break;
    }
    if (outEdges.find(op_) != outEdges.end()) {
      for (auto &e : outEdges.find(op_)->second) {
        assert((size_t)e.srcIdx < num_output);
        output_ops[e.srcIdx] = e.dstOp;
      }
    }
    // Get all output OpX because we don't have output gates in GraphXfer
    for (auto &opx : xfer->srcOps) {
      for (auto &input_tensor : opx->inputs) {
        if (input_tensor.op == opx_) {
          assert((size_t)input_tensor.idx < num_output);
          output_opxs[input_tensor.idx] = opx;
        }
      }
    }
    for (size_t i = 0; i < num_output; ++i) {
      auto output_opx = output_opxs[i];
      if (output_opx != nullptr &&
          mapped_opx.find(output_opx) == mapped_opx.end()) {
        if (!xfer->can_match(output_opx, output_ops[i], this)) {
          fail = true;
          break;
        } else {
          xfer->match(output_opx, output_ops[i], this);
          mapped_opx.insert(output_opx);
          matched_opx_op_pairs_dq.push_back(
              std::make_pair(output_opx, output_ops[i]));
        }
      }
    }
    if (fail) {
      break;
    }
  }
  if (!fail) {
    // Check qubit consistancy
    std::set<int> qubits;
    for (auto it = xfer->mappedInputs.cbegin(); it != xfer->mappedInputs.cend();
         ++it) {
      if (it->second.first.ptr->is_quantum_gate() ||
          it->second.first.ptr->tp == GateType::input_qubit) {
        // Only check inputs on a qubit
        // Excluding input_param gates and arithmetic gates
        Pos p = Pos(it->second.first, it->second.second);
        auto q = pos_2_logical_qubit.find(p)->second;
        if (qubits.find(q) != qubits.end()) {
          fail = true;
          break;
        } else {
          qubits.insert(q);
        }
      }
    }
  }
  if (!fail) {
    for (auto dst_it = xfer->dstOps.cbegin(); dst_it != xfer->dstOps.cend();
         ++dst_it) {
      if (!fail) {
        OpX *dstOp = *dst_it;
        fail = !xfer->create_new_operator(dstOp, dstOp->mapOp);
      }
    }
  }
  if (!fail) {
    // Check that output tensors with external gates are mapped
    for (auto mapped_ops_it = xfer->mappedOps.cbegin();
         mapped_ops_it != xfer->mappedOps.cend() && !fail; ++mapped_ops_it) {
      if (outEdges.find(mapped_ops_it->first) != outEdges.end()) {
        const std::set<Edge, EdgeCompare> &list =
            outEdges.find(mapped_ops_it->first)->second;
        for (auto edge_it = list.cbegin(); edge_it != list.cend() && !fail;
             ++edge_it)
          if (xfer->mappedOps.find(edge_it->dstOp) == xfer->mappedOps.end()) {
            // dstOp is external, (srcOp, srcIdx) must be in
            // mappedOutputs
            TensorX srcTen;
            srcTen.op = mapped_ops_it->second;
            srcTen.idx = edge_it->srcIdx;
            if (xfer->mappedOutputs.find(srcTen) == xfer->mappedOutputs.end()) {
              fail = true;
            }
          }
      }
    }
  }
  //   if (!fail) {
  //     fail = !_loop_check_after_matching(xfer);
  //   }
  if (fail) {
    while (!matched_opx_op_pairs_dq.empty()) {
      auto opx_op_pair = matched_opx_op_pairs_dq.back();
      matched_opx_op_pairs_dq.pop_back();
      xfer->unmatch(opx_op_pair.first, opx_op_pair.second, this);
    }
  }
  if (!fail) {
    assert(mapped_opx.size() == xfer->srcOps.size());
  }
  return !fail;
}

bool Graph::xfer_appliable(GraphXfer *xfer, Op op) const {
  std::deque<std::pair<OpX *, Op>> matched_opx_op_pairs_dq;
  auto success = _pattern_matching(xfer, op, matched_opx_op_pairs_dq);
  if (!success)
    // If failed, the unmatch is already done in _pattern_matching.
    return false;
  success = _loop_check_after_matching(xfer);
  // Pattern matching succeed, unmatch mapped nodes.
  while (!matched_opx_op_pairs_dq.empty()) {
    auto opx_op_pair = matched_opx_op_pairs_dq.back();
    matched_opx_op_pairs_dq.pop_back();
    xfer->unmatch(opx_op_pair.first, opx_op_pair.second, this);
  }
  return success;
}

std::shared_ptr<Graph> Graph::apply_xfer(GraphXfer *xfer, Op op,
                                         bool eliminate_rotation) const {
  // When eliminate_rotation is true, this function will eliminate all rotation
  // whose parameters are all 0
  std::deque<std::pair<OpX *, Op>> matched_opx_op_pairs_dq;
  auto success = _pattern_matching(xfer, op, matched_opx_op_pairs_dq);
  std::shared_ptr<Graph> new_graph(nullptr);
  if (!success)
    // If failed, the unmatch is already done in _pattern_matching.
    // Return nullptr.
    return new_graph;

  if (success) {
    new_graph = xfer->create_new_graph(this);
    if (new_graph->has_loop()) {
      new_graph.reset();
      success = false;
    }
  }

  if (success) {
    if (eliminate_rotation) {
      new_graph->constant_and_rotation_elimination();
    }
  }
  // Pattern matching succeed, unmatch mapped nodes.
  while (!matched_opx_op_pairs_dq.empty()) {
    auto opx_op_pair = matched_opx_op_pairs_dq.back();
    matched_opx_op_pairs_dq.pop_back();
    xfer->unmatch(opx_op_pair.first, opx_op_pair.second, this);
  }
  return new_graph;
}

std::pair<std::shared_ptr<Graph>, std::vector<int>>
Graph::apply_xfer_and_track_node(GraphXfer *xfer, Op op,
                                 bool eliminate_rotation,
                                 int predecessor_layers) const {
  // When eliminate_rotation is true, this function will eliminate all rotation
  // whose parameters are all 0
  std::deque<std::pair<OpX *, Op>> matched_opx_op_pairs_dq;
  auto success = _pattern_matching(xfer, op, matched_opx_op_pairs_dq);
  std::shared_ptr<Graph> new_graph(nullptr);
  std::vector<int> node_trace;
  if (!success)
    // If failed, the unmatch is already done in _pattern_matching.
    // Return nullptr.
    return std::make_pair(new_graph, node_trace);

  if (success) {
    new_graph = xfer->create_new_graph(this);
    if (new_graph->has_loop()) {
      new_graph.reset();
      success = false;
    }
  }
  if (success) {
    std::unordered_set<Op, OpHash> op_set;
    // The destination graph in xfer is not an empty graph
    // Add all wires in the destination graph to op_set
    if (!xfer->dstOps.empty()) {
      for (const auto &opx : xfer->dstOps) {
        if (opx->mapOp.ptr->is_quantum_gate()) {
          op_set.insert(opx->mapOp);
        }
      }
    }

    assert(predecessor_layers >= 0);
    if (predecessor_layers > 0) {
      std::unordered_set<Op, OpHash> dst_nodes;
      // Initialize dst_nodes to contain all original nodes
      for (auto it = xfer->srcOps.cbegin(); it != xfer->srcOps.cend(); ++it) {
        // Only quantum gates are inserted
        if ((*it)->mapOp.ptr->is_quantum_gate())
          dst_nodes.insert((*it)->mapOp);
      }
      for (int i = 0; i < predecessor_layers; ++i) {
        // Add all predecessors of dst_nodes to dst_nodes
        std::unordered_set<Op, OpHash> new_dst_nodes;
        for (auto it = dst_nodes.cbegin(); it != dst_nodes.cend(); ++it) {
          if (inEdges.find((*it)) != inEdges.end()) {
            auto in_es = inEdges.find((*it))->second;
            for (auto e_it = in_es.cbegin(); e_it != in_es.cend(); ++e_it) {
              if (e_it->srcOp.ptr->is_quantum_gate()) {
                new_dst_nodes.insert(e_it->srcOp);
                op_set.insert(e_it->srcOp);
              }
            }
          }
        }
        dst_nodes = new_dst_nodes;
      }
    }

    // Add all 1-hop predecessors to op_set
    // for (auto it = xfer->srcOps.cbegin(); it != xfer->srcOps.cend(); ++it) {
    //   if (inEdges.find((*it)->mapOp) != inEdges.end()) {
    //     auto in_es = inEdges.find((*it)->mapOp)->second;
    //     for (auto e_it = in_es.cbegin(); e_it != in_es.cend(); ++e_it) {
    //       if (e_it->srcOp.ptr->is_quantum_gate()) {
    //         op_set.insert(e_it->srcOp);
    //       }
    //     }
    //   }
    // }
    std::vector<Op> all_ops;
    if (eliminate_rotation) {
      new_graph->constant_and_rotation_elimination();
    }
    new_graph->topology_order_ops(all_ops);
    auto ops_num = all_ops.size();
    for (size_t i = 0; i < ops_num; ++i) {
      if (op_set.find(all_ops[i]) != op_set.end()) {
        node_trace.push_back(i);
      }
    }
  }
  // Pattern matching succeed, unmatch mapped nodes.
  while (!matched_opx_op_pairs_dq.empty()) {
    auto opx_op_pair = matched_opx_op_pairs_dq.back();
    matched_opx_op_pairs_dq.pop_back();
    xfer->unmatch(opx_op_pair.first, opx_op_pair.second, this);
  }
  return std::make_pair(new_graph, node_trace);
}

std::vector<size_t>
Graph::appliable_xfers(Op op, const std::vector<GraphXfer *> &xfer_v) const {
  std::vector<size_t> appliable_xfer_v;
  auto xfer_v_s = xfer_v.size();
  for (size_t i = 0; i < xfer_v_s; ++i) {
    if (xfer_appliable(xfer_v[i], op)) {
      appliable_xfer_v.push_back(i);
    }
  }
  return appliable_xfer_v;
}

std::vector<size_t>
Graph::appliable_xfers_parallel(Op op,
                                const std::vector<GraphXfer *> &xfer_v) const {
  // cannot use std::vector<bool> here because it's not thread-safe to write
  // different elements of it
  std::vector<int> xfer_is_appliable(xfer_v.size(), false);
#pragma omp parallel for schedule(runtime) default(none)                       \
    shared(xfer_is_appliable, xfer_v, op)
  for (size_t i = 0; i < xfer_v.size(); i++) {
    xfer_is_appliable[i] = xfer_appliable(xfer_v[i], op);
  }
  std::vector<size_t> appliable_xfer_v;
  for (size_t i = 0; i < xfer_is_appliable.size(); i++) {
    if (xfer_is_appliable[i]) {
      appliable_xfer_v.emplace_back(i);
    }
  }
  return appliable_xfer_v;
}

void Graph::all_ops(std::vector<Op> &ops) {
  for (auto it = inEdges.cbegin(); it != inEdges.cend(); ++it) {
    ops.push_back(it->first);
  }
}

void Graph::all_edges(std::vector<Edge> &edges) {
  for (auto it = outEdges.cbegin(); it != outEdges.cend(); ++it) {
    if (it->first.ptr->tp != GateType::input_qubit &&
        it->first.ptr->tp != GateType::input_param)
      edges.insert(edges.end(), it->second.begin(), it->second.end());
  }
}

void Graph::topology_order_ops(std::vector<Op> &ops) const {
  std::unordered_map<Op, int, OpHash> op_in_degree;
  std::queue<Op> op_q;
  for (auto it = outEdges.cbegin(); it != outEdges.cend(); ++it) {
    if (it->first.ptr->tp == GateType::input_qubit ||
        it->first.ptr->tp == GateType::input_param) {
      op_q.push(it->first);
    }
  }

  for (auto it = inEdges.cbegin(); it != inEdges.cend(); ++it) {
    op_in_degree[it->first] = it->second.size();
  }

  while (!op_q.empty()) {
    auto op = op_q.front();
    op_q.pop();
    if (outEdges.find(op) != outEdges.end()) {
      auto op_out_edges = outEdges.find(op)->second;
      for (auto e_it = op_out_edges.cbegin(); e_it != op_out_edges.cend();
           ++e_it) {
        assert(op_in_degree[e_it->dstOp] > 0);
        op_in_degree[e_it->dstOp]--;
        if (op_in_degree[e_it->dstOp] == 0) {
          ops.push_back(e_it->dstOp);
          op_q.push(e_it->dstOp);
        }
      }
    }
  }
}

// This function compares two graphs
// It construct a sequence of gates in topology order for each graph
// Returns true if the two sequences are the same
bool Graph::equal(const Graph &other) const {
  double epsilon = 1e-6;
  std::vector<Op> ops1, ops2;
  topology_order_ops(ops1);
  other.topology_order_ops(ops2);
  if (ops1.size() != ops2.size()) {
    return false;
  }
  for (size_t i = 0; i < ops1.size(); i++) {
    if (ops1[i].ptr->tp != ops2[i].ptr->tp) {
      return false;
    }
    if (ops1[i].ptr->is_parametrized_gate()) {
      // make sure all the parameters are the same
      int num_params = ops1[i].ptr->get_num_parameters();
      int num_qubits = ops1[i].ptr->get_num_qubits();
      std::vector<ParamType> params1(num_params);
      std::vector<ParamType> params2(num_params);
      // assume no parameter gates
      // all parameter gates have constant value
      auto edges1 = inEdges.find(ops1[i])->second;
      for (auto it = edges1.cbegin(); it != edges1.cend(); ++it) {
        if (it->srcOp.ptr->tp == GateType::input_param) {
          params1[it->dstIdx - num_qubits] =
              constant_param_values.find(it->srcOp)->second;
        }
      }
      auto edges2 = other.inEdges.find(ops2[i])->second;
      for (auto it = edges2.cbegin(); it != edges2.cend(); ++it) {
        if (it->srcOp.ptr->tp == GateType::input_param) {
          params2[it->dstIdx - num_qubits] =
              other.constant_param_values.find(it->srcOp)->second;
        }
      }
      for (int j = 0; j < num_params; j++) {
        if (std::abs(params1[j] - params2[j]) > epsilon) {
          return false;
        }
      }
    }
  }
  return true;
}

bool operator==(const Graph &g1, const Graph &g2) { return g1.equal(g2); }

bool Graph::_loop_check_after_matching(GraphXfer *xfer) const {
  std::unordered_set<Pos, PosHash> mapped_input_pos;
  std::unordered_set<Pos, PosHash> mapped_output_pos;
  std::queue<Pos> q;
  std::unordered_set<Pos, PosHash> visited;
  // Get all input positions
  for (auto it = xfer->mappedInputs.cbegin(); it != xfer->mappedInputs.cend();
       ++it) {
    if (it->second.first.ptr->tp != GateType::input_qubit &&
        it->second.first.ptr->tp != GateType::input_param) {
      mapped_input_pos.insert(Pos(it->second.first, it->second.second));
    }
  }

  // Get all output positions and initialize the queue
  for (auto it = xfer->mappedOutputs.cbegin(); it != xfer->mappedOutputs.cend();
       ++it) {
    Pos output_pos = Pos(it->first.op->mapOp, it->first.idx);
    mapped_output_pos.insert(output_pos);
    q.push(output_pos);
    visited.insert(output_pos);
  }

  while (!q.empty()) {
    auto pos = q.front();
    q.pop();
    if (outEdges.find(pos.op) == outEdges.end()) {
      continue;
    }
    auto out_edges = outEdges.find(pos.op)->second;
    for (auto e_it = out_edges.cbegin(); e_it != out_edges.cend(); ++e_it) {
      if (e_it->srcIdx == pos.idx) {
        Op next_op = e_it->dstOp;
        int num_qubits = next_op.ptr->get_num_qubits();
        for (int i = 0; i < num_qubits; ++i) {
          Pos next_pos = Pos(next_op, i);
          if (visited.find(next_pos) == visited.end()) {
            if (mapped_input_pos.find(next_pos) != mapped_input_pos.end()) {
              return false;
            }
            q.push(next_pos);
            visited.insert(next_pos);
          }
        }
      }
    }
  }
  return true;
}
std::shared_ptr<Graph>
Graph::subgraph(const std::unordered_set<Op, OpHash> &ops) const {
  // ops should not contain OPs whose type is input_qubit
  // ops should form a connnected graph
  std::shared_ptr<Graph> new_graph(new Graph(context));
  new_graph->special_op_guid = special_op_guid;
  int num_qubits = 0;
  // Add new qubits
  for (const auto op : ops) {
    if (op.ptr->tp == GateType::input_param) {
      continue;
    }
    // Traverse op's input edges
    auto in_edges = inEdges.find(op)->second;
    int op_num_qubits = op.ptr->get_num_qubits();
    for (const auto e : in_edges) {
      if (e.dstIdx < op_num_qubits) {
        auto src_op = e.srcOp;
        // Add input qubits
        if (ops.find(src_op) == ops.end()) {
          Op new_qubit_op = new_graph->add_qubit(num_qubits);
          new_graph->add_edge(new_qubit_op, op, 0, e.dstIdx);
          new_graph->input_qubit_op_2_qubit_idx[new_qubit_op] = num_qubits++;
        } else {
          new_graph->add_edge(src_op, op, e.srcIdx, e.dstIdx);
        }
      } else {
        // Add input parameters
        assert(e.srcOp.ptr->tp == GateType::input_param);
        assert(ops.find(e.srcOp) != ops.end());
        new_graph->add_edge(e.srcOp, op, e.srcIdx, e.dstIdx);
        // Add constant values if the parameter have one
        if (constant_param_values.find(e.srcOp) !=
            constant_param_values.end()) {
          new_graph->constant_param_values[e.srcOp] =
              constant_param_values.find(e.srcOp)->second;
        }
      }
    }
  }
  new_graph->_construct_pos_2_logical_qubit();
  return new_graph;
}

std::vector<std::shared_ptr<Graph>>
Graph::topology_partition(const int partition_gate_count) const {
  std::unordered_map<Op, int, OpHash> op_in_degree;
  std::stack<Op> op_s;
  std::vector<std::unordered_set<Op, OpHash>> op_sets;
  std::vector<int> op_set_sizes;
  op_sets.push_back(std::unordered_set<Op, OpHash>());
  op_set_sizes.push_back(0);
  for (auto it = outEdges.cbegin(); it != outEdges.cend(); ++it) {
    if (it->first.ptr->tp == GateType::input_qubit) {
      op_s.push(it->first);
    }
  }

  for (auto it = inEdges.cbegin(); it != inEdges.cend(); ++it) {
    op_in_degree[it->first] = it->first.ptr->get_num_qubits();
  }

  while (!op_s.empty()) {
    auto op = op_s.top();
    op_s.pop();

    // Maintain the in-degree of the destination ops
    if (outEdges.find(op) != outEdges.end()) {
      auto op_out_edges = outEdges.find(op)->second;
      for (auto e_it = op_out_edges.cbegin(); e_it != op_out_edges.cend();
           ++e_it) {
        assert(op_in_degree[e_it->dstOp] > 0);
        op_in_degree[e_it->dstOp]--;
        if (op_in_degree[e_it->dstOp] == 0) {
          op_s.push(e_it->dstOp);
        }
      }
    }

    if (op.ptr->tp == GateType::input_qubit) {
      continue;
    }
    if (op_set_sizes.back() < partition_gate_count) {
      op_sets.back().insert(op);
      op_set_sizes.back() += 1;
    } else {
      op_sets.push_back(std::unordered_set<Op, OpHash>());
      op_set_sizes.push_back(0);
      op_sets.back().insert(op);
      op_set_sizes.back() += 1;
    }

    // Put all the parameters of op into the current set
    auto in_edges = inEdges.find(op)->second;
    int num_qubits = op.ptr->get_num_qubits();
    for (const auto e : in_edges) {
      if (e.dstIdx >= num_qubits) {
        op_sets.back().insert(e.srcOp);
      }
    }
  }

  std::vector<std::shared_ptr<Graph>> subgraphs;
  for (const auto &op_set : op_sets) {
    subgraphs.push_back(subgraph(op_set));
  }
  return subgraphs;
}
}; // namespace quartz<|MERGE_RESOLUTION|>--- conflicted
+++ resolved
@@ -162,20 +162,10 @@
 
         Op srcOp = Op(context->next_global_unique_id(),
                       context->get_gate(GateType::input_param));
-<<<<<<< HEAD
-        assert(node->index < (int)context->input_parameters.size());
-        add_edge(srcOp, dstOp, 0, dstIdx);
-
-        // JATIN_NOTE: I replaced the assertion here, with an if statement.
-        // assert(node->index < (int)context->input_parameters.size());
-        if (node->index < (int)context->input_parameters.size()) {
-          constant_param_values[srcOp] = context->input_parameters[node->index];
-=======
         add_edge(srcOp, dstOp, 0, dstIdx);
 
         if (context->param_has_value(node->index)) {
           constant_param_values[srcOp] = context->get_param_value(node->index);
->>>>>>> bfa1fc42
         }
       }
     }
