#pragma once

#include "../context/context.h"
#include "../context/rule_parser.h"
#include "../dag/dag.h"
#include "../dataset/equivalence_set.h"
#include "../gate/gate.h"
#include "../parser/qasm_parser.h"

#include <chrono>
#include <fstream>
#include <iostream>
#include <map>
#include <queue>
#include <set>
#include <unordered_map>
#include <vector>

namespace quartz {

#define eps 1e-6

bool equal_to_2k_pi(double d);

class Op {
public:
  Op(void);
  Op(size_t _guid, Gate *_ptr) : guid(_guid), ptr(_ptr) {}
  inline bool operator==(const Op &b) const {
    if (guid != b.guid)
      return false;
    if (ptr != b.ptr)
      return false;
    return true;
  }
  inline bool operator!=(const Op &b) const {
    if (guid != b.guid)
      return true;
    if (ptr != b.ptr)
      return true;
    return false;
  }
  inline bool operator<(const Op &b) const {
    if (guid != b.guid)
      return guid < b.guid;
    if (ptr != b.ptr)
      return ptr < b.ptr;
    return false;
  }
  Op &operator=(const Op &op) {
    guid = op.guid;
    ptr = op.ptr;
    return *this;
  }
  static const Op INVALID_OP;

public:
  size_t guid;
  Gate *ptr;
};

class OpCompare {
public:
  bool operator()(const Op &a, const Op &b) const {
    if (a.guid != b.guid)
      return a.guid < b.guid;
    return a.ptr < b.ptr;
  };
};

class OpHash {
public:
  size_t operator()(const Op &a) const {
    std::hash<size_t> hash_fn;
    return hash_fn(a.guid) * 17 + hash_fn((size_t)(a.ptr));
  }
};

class Pos {
public:
  Pos() {
    op = Op();
    idx = 0;
  }
  Pos(const Pos &b) {
    op = b.op;
    idx = b.idx;
  }
  inline bool operator<(const Pos &b) const {
    if (op != b.op)
      return op < b.op;
    if (idx != b.idx)
      return idx < b.idx;
    return false;
  }
  Pos &operator=(const Pos &pos) {
    op = pos.op;
    idx = pos.idx;
    return *this;
  }
  Pos(Op op_, int idx_) : op(op_), idx(idx_) {}
  Op op;
  int idx;
};

inline bool operator==(const Pos &a, const Pos &b) {
  if (a.op != b.op)
    return false;
  if (a.idx != b.idx)
    return false;
  return true;
}
inline bool operator!=(const Pos &a, const Pos &b) {
  if (a.op != b.op)
    return true;
  if (a.idx != b.idx)
    return true;
  return false;
}

class PosHash {
public:
  size_t operator()(const Pos &a) const {
    std::hash<size_t> hash_fn;
    OpHash op_hash;
    return op_hash(a.op) * 17 + hash_fn(a.idx);
  }
};

class PosCompare {
public:
  bool operator()(const Pos &a, const Pos &b) const {
    if (a.op != b.op)
      return a.op < b.op;
    return a.idx < b.idx;
  }
};

class Tensor {
public:
  Tensor(void);
  int idx;
  Op op;
};

struct Edge {
  Edge(void);
  Edge(const Op &_srcOp, const Op &_dstOp, int _srcIdx, int _dstIdx);
  Op srcOp, dstOp;
  int srcIdx, dstIdx;
};

struct EdgeCompare {
  bool operator()(const Edge &a, const Edge &b) const {
    if (!(a.srcOp == b.srcOp))
      return a.srcOp < b.srcOp;
    if (!(a.dstOp == b.dstOp))
      return a.dstOp < b.dstOp;
    if (a.srcIdx != b.srcIdx)
      return a.srcIdx < b.srcIdx;
    if (a.dstIdx != b.dstIdx)
      return a.dstIdx < b.dstIdx;
    return false;
  };
};

class GraphXfer;

class Graph {
public:
  Graph(Context *ctx);
  Graph(Context *ctx, const DAG *dag);
  Graph(const Graph &graph);
  void _construct_pos_2_logical_qubit();
  void add_edge(const Op &srcOp, const Op &dstOp, int srcIdx, int dstIdx);
  bool has_edge(const Op &srcOp, const Op &dstOp, int srcIdx, int dstIdx) const;
  Op add_qubit(int qubit_idx);
  Op add_parameter(const ParamType p);
  Op new_gate(GateType gt);
  bool has_loop() const;
  size_t hash();
  bool equal(const Graph &other) const;
  bool check_correctness();
  int specific_gate_count(GateType gate_type) const;
  [[nodiscard]] float total_cost() const;
  [[nodiscard]] int gate_count() const;
  [[nodiscard]] int circuit_depth() const;
  size_t get_next_special_op_guid();
  size_t get_special_op_guid();
  void set_special_op_guid(size_t _special_op_guid);
  std::shared_ptr<Graph> context_shift(Context *src_ctx, Context *dst_ctx,
                                       Context *union_ctx,
                                       RuleParser *rule_parser,
                                       bool ignore_toffoli = false);
  std::shared_ptr<Graph>
  optimize(float alpha, int budget, bool print_subst, Context *ctx,
           const std::string &equiv_file_name, bool use_simulated_annealing,
           bool enable_early_stop, bool use_rotation_merging_in_searching,
           GateType target_rotation, std::string circuit_name = "",
<<<<<<< HEAD
           int timeout = 86400 /*1 day*/, bool use_reuse = false /*to determine use of old or new search algorithm*/);
  std::shared_ptr<Graph>
  optimize_reuse(float alpha, int budget, bool print_subst, Context *ctx,
                          const std::string &equiv_file_name, bool use_simulated_annealing,
                          bool enable_early_stop, bool use_rotation_merging_in_searching,
                          GateType target_rotation, std::string circuit_name = "",
                          int timeout = 86400 /*1 day*/);
=======
           int timeout = 86400 /*1 day*/);
  std::shared_ptr<Graph> optimize(std::vector<GraphXfer *> xfers,
                                  double gate_count_upper_bound,
                                  std::string circuit_name, bool print_message,
                                  int timeout = 86400 /*1 day*/);
>>>>>>> 10c469d0
  void constant_and_rotation_elimination();
  void rotation_merging(GateType target_rotation);
  std::string to_qasm(bool print_result, bool print_id) const;
  void to_qasm(const std::string &save_filename, bool print_result,
               bool print_id) const;
  template <class _CharT, class _Traits>
  static std::shared_ptr<Graph>
  _from_qasm_stream(Context *ctx,
                    std::basic_istream<_CharT, _Traits> &qasm_stream);
  static std::shared_ptr<Graph> from_qasm_file(Context *ctx,
                                               const std::string &filename);
  static std::shared_ptr<Graph> from_qasm_str(Context *ctx,
                                              const std::string qasm_str);
  void draw_circuit(const std::string &qasm_str,
                    const std::string &save_filename);
  size_t get_num_qubits() const;
  void print_qubit_ops();
  std::shared_ptr<Graph> toffoli_flip_greedy(GateType target_rotation,
                                             GraphXfer *xfer,
                                             GraphXfer *inverse_xfer);
  void toffoli_flip_greedy_with_trace(GateType target_rotation, GraphXfer *xfer,
                                      GraphXfer *inverse_xfer,
                                      std::vector<int> &trace);
  std::shared_ptr<Graph>
  toffoli_flip_by_instruction(GateType target_rotation, GraphXfer *xfer,
                              GraphXfer *inverse_xfer,
                              std::vector<int> instruction);
  std::vector<size_t> appliable_xfers(Op op,
                                      const std::vector<GraphXfer *> &) const;
  std::vector<size_t>
  appliable_xfers_parallel(Op op, const std::vector<GraphXfer *> &) const;
  bool xfer_appliable(GraphXfer *xfer, Op op) const;
  std::shared_ptr<Graph> apply_xfer(GraphXfer *xfer, Op op,
                                    bool eliminate_rotation = false);
  std::pair<std::shared_ptr<Graph>, std::vector<int>>
  apply_xfer_and_track_node(GraphXfer *xfer, Op op,
                            bool eliminate_rotation = false);
  void all_ops(std::vector<Op> &ops);
  void all_edges(std::vector<Edge> &edges);
  void topology_order_ops(std::vector<Op> &ops) const;
  std::shared_ptr<Graph> ccz_flip_t(Context *ctx);
  std::shared_ptr<Graph> ccz_flip_greedy_rz();
  std::shared_ptr<Graph> ccz_flip_greedy_u1();

private:
  void replace_node(Op oldOp, Op newOp);
  void remove_node(Op oldOp);
  void remove_edge(Op srcOp, Op dstOp);
  uint64_t xor_bitmap(uint64_t src_bitmap, int src_idx, uint64_t dst_bitmap,
                      int dst_idx);
  void explore(Pos pos, bool left, std::unordered_set<Pos, PosHash> &covered);
  void expand(Pos pos, bool left, GateType target_rotation,
              std::unordered_set<Pos, PosHash> &covered,
              std::unordered_map<int, Pos> &anchor_point,
              std::unordered_map<Pos, int, PosHash> pos_to_qubits,
              std::queue<int> &todo_qubits);
  void remove(Pos pos, bool left, std::unordered_set<Pos, PosHash> &covered);
  bool moveable(GateType tp);
  bool move_forward(Pos &pos, bool left);
  bool merge_2_rotation_op(Op op_0, Op op_1);
  std::shared_ptr<Graph> _match_rest_ops(GraphXfer *xfer, size_t depth,
                                         size_t ignore_depth,
                                         size_t min_guid) const;

public:
  Context *context;
  std::map<Op, std::set<Edge, EdgeCompare>, OpCompare> inEdges, outEdges;
  std::map<Op, ParamType> constant_param_values;
  std::unordered_map<Op, int, OpHash> input_qubit_op_2_qubit_idx;
  std::unordered_map<Pos, int, PosHash> pos_2_logical_qubit;

private:
  size_t special_op_guid;
};

}; // namespace quartz<|MERGE_RESOLUTION|>--- conflicted
+++ resolved
@@ -197,7 +197,6 @@
            const std::string &equiv_file_name, bool use_simulated_annealing,
            bool enable_early_stop, bool use_rotation_merging_in_searching,
            GateType target_rotation, std::string circuit_name = "",
-<<<<<<< HEAD
            int timeout = 86400 /*1 day*/, bool use_reuse = false /*to determine use of old or new search algorithm*/);
   std::shared_ptr<Graph>
   optimize_reuse(float alpha, int budget, bool print_subst, Context *ctx,
@@ -205,13 +204,10 @@
                           bool enable_early_stop, bool use_rotation_merging_in_searching,
                           GateType target_rotation, std::string circuit_name = "",
                           int timeout = 86400 /*1 day*/);
-=======
-           int timeout = 86400 /*1 day*/);
   std::shared_ptr<Graph> optimize(std::vector<GraphXfer *> xfers,
                                   double gate_count_upper_bound,
                                   std::string circuit_name, bool print_message,
                                   int timeout = 86400 /*1 day*/);
->>>>>>> 10c469d0
   void constant_and_rotation_elimination();
   void rotation_merging(GateType target_rotation);
   std::string to_qasm(bool print_result, bool print_id) const;
