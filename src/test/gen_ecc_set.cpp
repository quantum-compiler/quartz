--- conflicted
+++ resolved
@@ -12,15 +12,9 @@
   // gen_ecc_set({GateType::u1, GateType::u2, GateType::u3, GateType::cx,
   //              GateType::add},
   //             "IBM_3_3_", true, 3, 4, 3);
-<<<<<<< HEAD
-  // gen_ecc_set({GateType::h, GateType::cz}, "eccset/H_CZ_2_2_", true, false,
-  // 2,
-  //             0, 2);
-=======
   gen_ecc_set({GateType::h, GateType::cz},
               kQuartzRootPath.string() + "/eccset/H_CZ_2_2_", true, false, 2, 0,
               2);
->>>>>>> 0607ad02
   // for (int n = 5; n <= 8; n++) {
   //   std::string file_prefix = "Rigetti_";
   //   file_prefix += std::to_string(n);
@@ -31,28 +25,6 @@
   // gen_ecc_set({GateType::u1, GateType::u2, GateType::u3, GateType::cx,
   //              GateType::add},
   //             "IBM_4_3_", true, 3, 4, 4);
-<<<<<<< HEAD
-  // for (int n = 5; n <= 5; n++) {
-  //   for (int q = 3; q <= 3; q++) {
-  //     std::string file_prefix = "Nam_";
-  //     file_prefix += std::to_string(n);
-  //     file_prefix += "_";
-  //     file_prefix += std::to_string(q);
-  //     file_prefix += "_";
-  //     gen_ecc_set(
-  //         {GateType::rz, GateType::h, GateType::cx, GateType::x,
-  //         GateType::add}, file_prefix, true, true, q, 2, n);
-  //   }
-  // }
-  // GateType::h, GateType::x, GateType::t, GateType::tdg,
-  //                   GateType::s, GateType::sdg, GateType::z, GateType::add,
-  //                   GateType::cx, GateType::input_qubit,
-  //                   GateType::input_param
-  gen_ecc_set({GateType::h, GateType::x, GateType::t, GateType::tdg,
-               GateType::s, GateType::sdg, GateType::z, GateType::cx,
-               GateType::add},
-              "Clifford_T_5_3_", true, false, 3, 0, 5);
-=======
   gen_ecc_set({GateType::t, GateType::tdg, GateType::h, GateType::x,
                GateType::cx, GateType::add},
               kQuartzRootPath.string() + "/eccset/Clifford_T_5_3_", true, false,
@@ -70,6 +42,5 @@
           file_prefix, true, true, q, 2, n);
     }
   }
->>>>>>> 0607ad02
   return 0;
 }