--- conflicted
+++ resolved
@@ -15,26 +15,7 @@
   Context ctx({GateType::input_qubit, GateType::input_param, GateType::h,
                GateType::cx, GateType::x, GateType::rz, GateType::add});
 
-<<<<<<< HEAD
     auto graph = Graph::from_qasm_file(&ctx, "../experiment/t_tdg_h_cx_toffoli_flip_dataset/mod5_4.qasm.toffoli_flip");
-=======
-  // Construct circuit graph from qasm file
-//   QASMParser qasm_parser(&ctx);
-//   DAG *dag = nullptr;
-//   if (!qasm_parser.load_qasm(
-//           "../experiment/t_tdg_h_cx_toffoli_flip_dataset/barenco_tof_3.qasm.toffoli_flip", dag)) {
-//     std::cout << "Parser failed" << std::endl;
-    
-    // return 0;
-//   }
-    auto graph = Graph::from_qasm_file(&ctx, "../experiment/t_tdg_h_cx_toffoli_flip_dataset/mod5_4.qasm.toffoli_flip");
-
-//   ctx.get_and_gen_input_dis(dag->get_num_qubits());
-//   ctx.get_and_gen_hashing_dis(dag->get_num_qubits());
-//   ctx.get_and_gen_parameters(dag->get_num_input_parameters());
-
-//   std::shared_ptr<Graph> graph(new Graph(&ctx, dag));
->>>>>>> bcae32b8
 
   EquivalenceSet eqs;
   // Load equivalent dags from file
