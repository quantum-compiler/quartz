#include "test_pruning.h"

int main() {
<<<<<<< HEAD
    test_pruning({GateType::rz, GateType::h, GateType::cx, GateType::x,
                  GateType::add}, "Nam_4_", 3, 2, 4, true, 1, true, false, false, true);
    /*
  test_pruning({GateType::u1, GateType::u2, GateType::u3, GateType::cx, GateType::add},
               "IBM_with_U3_4_2_", 2, 4, 4, false, 1, true, false, false, false, true);
=======
>>>>>>> 1b46e075
  test_pruning({GateType::rz, GateType::h, GateType::cx, GateType::x,
                GateType::add}, "Nam_3_", 3, 2, 3, false, 1, true, true, false, true, true);
  test_pruning({GateType::rz, GateType::h, GateType::cx, GateType::x,
                GateType::add}, "Nam_4_", 3, 2, 4, false, 1, true, true, false, true, true);
  test_pruning({GateType::rz, GateType::h, GateType::cx, GateType::x,
                GateType::add}, "Nam_5_", 3, 2, 5, false, 1, true, true, false, true, true);
  test_pruning({GateType::u1, GateType::u2, GateType::u3, GateType::cx,
                GateType::add}, "IBM_2_", 2, 5, 2, false, 1, true, true, false, true, true);
  test_pruning({GateType::u1, GateType::u2, GateType::u3, GateType::cx,
                GateType::add}, "IBM_3_", 2, 5, 3, false, 1, true, true, false, true, true);
  test_pruning({GateType::u1, GateType::u2, GateType::u3, GateType::cx,
                GateType::add}, "IBM_4_", 2, 5, 4, false, 1, true, true, false, true, true);
  test_pruning({GateType::rx, GateType::rz, GateType::cz,
                GateType::add}, "Rigetti_3_", 3, 2, 3, false, 1, true, true, false, true, true);
  test_pruning({GateType::rx, GateType::rz, GateType::cz,
                GateType::add}, "Rigetti_4_", 3, 2, 4, false, 1, true, true, false, true, true);
  test_pruning({GateType::rx, GateType::rz, GateType::cz,
<<<<<<< HEAD
                GateType::add}, "Rigetti_5_", 3, 2, 5, true, 1, true, true, true, false);
  */
     return 0;
=======
                GateType::add}, "Rigetti_5_", 3, 2, 5, false, 1, true, true, true, false, true);
  return 0;
>>>>>>> 1b46e075
}<|MERGE_RESOLUTION|>--- conflicted
+++ resolved
@@ -1,14 +1,11 @@
 #include "test_pruning.h"
 
 int main() {
-<<<<<<< HEAD
     test_pruning({GateType::rz, GateType::h, GateType::cx, GateType::x,
                   GateType::add}, "Nam_4_", 3, 2, 4, true, 1, true, false, false, true);
     /*
   test_pruning({GateType::u1, GateType::u2, GateType::u3, GateType::cx, GateType::add},
                "IBM_with_U3_4_2_", 2, 4, 4, false, 1, true, false, false, false, true);
-=======
->>>>>>> 1b46e075
   test_pruning({GateType::rz, GateType::h, GateType::cx, GateType::x,
                 GateType::add}, "Nam_3_", 3, 2, 3, false, 1, true, true, false, true, true);
   test_pruning({GateType::rz, GateType::h, GateType::cx, GateType::x,
@@ -26,12 +23,7 @@
   test_pruning({GateType::rx, GateType::rz, GateType::cz,
                 GateType::add}, "Rigetti_4_", 3, 2, 4, false, 1, true, true, false, true, true);
   test_pruning({GateType::rx, GateType::rz, GateType::cz,
-<<<<<<< HEAD
                 GateType::add}, "Rigetti_5_", 3, 2, 5, true, 1, true, true, true, false);
   */
-     return 0;
-=======
-                GateType::add}, "Rigetti_5_", 3, 2, 5, false, 1, true, true, true, false, true);
-  return 0;
->>>>>>> 1b46e075
+    return 0;
 }