#include "tasograph.h"
#include "substitution.h"
#include "assert.h"

namespace TASOGraph {

enum {
  GUID_INVALID = 0,
  GUID_INPUT = 10,
  GUID_WEIGHT = 11,
  GUID_PRESERVED = 19,
};

Op::Op(void) : guid(GUID_INVALID), ptr(NULL) {}

const Op Op::INVALID_OP = Op();

Graph::Graph() : special_op_guid(0), totalCost(0.0f) {}

Graph::Graph(Context *ctx, const DAG &dag) : special_op_guid(0) {
  // Guid for input qubit and input parameter nodes
  int num_input_qubits = dag.get_num_qubits();
  int num_input_params = dag.get_num_input_parameters();
  // Currently only 100 vacant guid
  assert(num_input_qubits + num_input_params <= 100);
  std::vector<Op> input_qubits_op;
  std::vector<Op> input_params_op;
  input_qubits_op.reserve(num_input_qubits);
  input_params_op.reserve(num_input_params);
  for (int i = 0; i < num_input_qubits; ++i)
	input_qubits_op.push_back(
	    Op(get_next_special_op_guid(), ctx->get_gate(GateType::input_qubit)));
  for (int i = 0; i < num_input_params; ++i)
	input_params_op.push_back(
	    Op(get_next_special_op_guid(), ctx->get_gate(GateType::input_param)));

  // Map all edges in dag to Op
  std::map<DAGHyperEdge *, Op> edge_2_op;
  for (auto &edge : dag.edges) {
	auto e = edge.get();
	if (edge_2_op.find(e) == edge_2_op.end()) {
	  Op op(ctx->next_global_unique_id(), edge->gate);
	  edge_2_op[e] = op;
	}
  }

  //   std::cout << edge_2_op.size() << std::endl;

  for (auto &node : dag.nodes) {
	int srcIdx = -1; // Assumption: a node can have at most 1 input
	Op srcOp;
	if (node->type == DAGNode::input_qubit) {
	  srcOp = input_qubits_op[node->index];
	  srcIdx = 0;
	}
	else if (node->type == DAGNode::input_param) {
	  srcOp = input_params_op[node->index];
	  srcIdx = 0;
	}
	else {
	  assert(node->input_edges.size() == 1); // A node can have at most 1 input
	  auto input_edge = node->input_edges[0];
	  bool found = false;
	  for (srcIdx = 0; srcIdx < input_edge->output_nodes.size(); ++srcIdx) {
		if (node.get() == input_edge->output_nodes[srcIdx]) {
		  found = true;
		  break;
		}
	  }
	  assert(found);
	  assert(edge_2_op.find(input_edge) != edge_2_op.end());
	  srcOp = edge_2_op[input_edge];
	}

	assert(srcIdx >= 0);
	assert(srcOp != Op::INVALID_OP);

	for (auto output_edge : node->output_edges) {
	  int dstIdx;
	  bool found = false;
	  for (dstIdx = 0; dstIdx < output_edge->input_nodes.size(); ++dstIdx) {
		if (node.get() == output_edge->input_nodes[dstIdx]) {
		  found = true;
		  break;
		}
	  }
	  assert(found);
	  assert(edge_2_op.find(output_edge) != edge_2_op.end());
	  auto dstOp = edge_2_op[output_edge];

	  add_edge(srcOp, dstOp, srcIdx, dstIdx);
	}
  }

  totalCost = total_cost();
}

size_t Graph::get_next_special_op_guid() {
  special_op_guid++;
  assert(special_op_guid < 100);
  return special_op_guid;
}

void Graph::add_edge(const Op &srcOp, const Op &dstOp, int srcIdx, int dstIdx) {
  if (inEdges.find(dstOp) == inEdges.end()) {
	inEdges[dstOp];
  }
  if (outEdges.find(srcOp) == outEdges.end()) {
	outEdges[srcOp];
  }
  Edge e(srcOp, dstOp, srcIdx, dstIdx);
  inEdges[dstOp].insert(e);
  outEdges[srcOp].insert(e);
}

bool Graph::has_edge(const Op &srcOp, const Op &dstOp, int srcIdx, int dstIdx) {
  Edge e(srcOp, dstOp, srcIdx, dstIdx);
  return (inEdges[dstOp].find(e) != inEdges[dstOp].end());
}

Edge::Edge(void)
    : srcOp(Op::INVALID_OP), dstOp(Op::INVALID_OP), srcIdx(-1), dstIdx(-1) {}

Edge::Edge(const Op &_srcOp, const Op &_dstOp, int _srcIdx, int _dstIdx)
    : srcOp(_srcOp), dstOp(_dstOp), srcIdx(_srcIdx), dstIdx(_dstIdx) {}

bool Graph::has_loop(void) {
  std::map<Op, int, OpCompare> todos;
  std::map<Op, std::set<Edge, EdgeCompare>, OpCompare>::const_iterator it;
  std::vector<Op> opList;
  for (it = inEdges.begin(); it != inEdges.end(); it++) {
	int cnt = 0;
	std::set<Edge, EdgeCompare> inList = it->second;
	std::set<Edge, EdgeCompare>::const_iterator it2;
	for (it2 = inList.begin(); it2 != inList.end(); it2++) {
	  if (it2->srcOp.guid > GUID_PRESERVED)
		cnt++;
	}
	todos[it->first] = cnt;
	if (todos[it->first] == 0)
	  opList.push_back(it->first);
  }
  size_t i = 0;
  while (i < opList.size()) {
	Op op = opList[i++];
	std::set<Edge, EdgeCompare> outList = outEdges[op];
	std::set<Edge, EdgeCompare>::const_iterator it2;
	for (it2 = outList.begin(); it2 != outList.end(); it2++) {
	  todos[it2->dstOp]--;
	  if (todos[it2->dstOp] == 0) {
		opList.push_back(it2->dstOp);
	  }
	}
  }
  return (opList.size() < inEdges.size());
}

bool Graph::check_correctness(void) {
  bool okay = true;
  std::map<Op, std::set<Edge, EdgeCompare>, OpCompare>::const_iterator it;
  for (it = outEdges.begin(); it != outEdges.end(); it++) {
	std::set<Edge, EdgeCompare> list = it->second;
	std::set<Edge, EdgeCompare>::const_iterator it2;
	for (it2 = list.begin(); it2 != list.end(); it2++) {
	  Edge e = *it2;
	  if (!has_edge(e.srcOp, e.dstOp, e.srcIdx, e.dstIdx))
		assert(false);
	}
  }
  return okay;
}

// TODO: add constant parameters
size_t Graph::hash(void) {
  size_t total = 0;
  std::map<Op, std::set<Edge, EdgeCompare>, OpCompare>::const_iterator it;
  std::unordered_map<size_t, size_t> hash_values;
  std::queue<Op> op_queue;
  // Compute the hash value for input ops
  for (it = outEdges.begin(); it != outEdges.end(); it++) {
	if (it->first.ptr->tp == GateType::input_qubit ||
	    it->first.ptr->tp == GateType::input_param) {
	  size_t my_hash = 17 * 13 + (size_t)it->first.ptr;
	  hash_values[it->first.guid] = my_hash;
	  total += my_hash;
	  op_queue.push(it->first);
	}
  }

  // Construct in-degree map
  std::map<Op, size_t> op_in_edges_cnt;
  for (it = inEdges.begin(); it != inEdges.end(); ++it) {
	op_in_edges_cnt[it->first] = it->second.size();
  }

  while (!op_queue.empty()) {
	auto op = op_queue.front();
	op_queue.pop();
	if (hash_values.find(op.guid) == hash_values.end()) {
	  std::set<Edge, EdgeCompare> list = inEdges[op];
	  std::set<Edge, EdgeCompare>::const_iterator it2;
	  size_t my_hash = 17 * 13 + (size_t)op.ptr;
	  for (it2 = list.begin(); it2 != list.end(); it2++) {
		Edge e = *it2;
		assert(hash_values.find(e.srcOp.guid) != hash_values.end());
		auto edge_hash = hash_values[e.srcOp.guid];
		edge_hash = edge_hash * 31 + std::hash<int>()(e.srcIdx);
		edge_hash = edge_hash * 31 + std::hash<int>()(e.dstIdx);
		my_hash = my_hash + edge_hash;
	  }
	  hash_values[op.guid] = my_hash;
	  total += my_hash;
	}
	if (outEdges.find(op) != outEdges.end()) {
	  std::set<Edge, EdgeCompare> list = outEdges[op];
	  std::set<Edge, EdgeCompare>::const_iterator it2;
	  for (it2 = list.begin(); it2 != list.end(); it2++) {
		auto e = *it2;
		op_in_edges_cnt[e.dstOp]--;
		if (op_in_edges_cnt[e.dstOp] == 0) {
		  op_queue.push(e.dstOp);
		}
	  }
	}
  }
  //   std::cout << total << std::endl;
  return total;
}

float Graph::total_cost(void) const {
  size_t cnt = 0;
  for (const auto &it : inEdges) {
	if (it.first.ptr->is_quantum_gate())
	  cnt++;
  }
  return (float)cnt;
}

<<<<<<< HEAD
Graph *Graph::context_shift(Context *src_ctx, Context *dst_ctx,
                            RuleParser *rule_parser) {
  auto src_gates = src_ctx->get_supported_gates();
  auto dst_gate_set = std::set<GateType>(dst_ctx->get_supported_gates().begin(),
                                         dst_ctx->get_supported_gates().end());
  std::map<GateType, GraphXfer *> tp_2_xfer;
  for (auto gate_tp : src_gates) {
	if (dst_gate_set.find(gate_tp) == dst_gate_set.end()) {
	  std::vector<Command> cmds;
	  Command src_cmd;
	  assert(
	      rule_parser->find_convert_commands(dst_ctx, gate_tp, src_cmd, cmds));

	  tp_2_xfer[gate_tp] =
	      GraphXfer::create_single_gate_GraphXfer(src_cmd, dst_ctx, cmds);
	}
  }
  Graph *src_graph = this;
  Graph *dst_graph = nullptr;
  for (auto it = tp_2_xfer.begin(); it != tp_2_xfer.end(); ++it) {
	while ((dst_graph = it->second->run_1_time(0, src_graph)) != nullptr) {
	  if (src_graph != this)
		delete src_graph;
	  src_graph = dst_graph;
	}
  }
  return src_graph;
}

Graph *Graph::optimize(float alpha, int budget, bool print_subst, Context *ctx,
                       const std::string &equiv_file_name) {
=======
Graph *Graph::optimize(float alpha,
                       int budget,
                       bool print_subst,
                       Context *ctx,
                       const std::string &equiv_file_name,
                       bool use_simulated_annealing) {
>>>>>>> 0d2d2650
  EquivalenceSet eqs;
  // Load equivalent dags from file
  auto start = std::chrono::steady_clock::now();
  if (!eqs.load_json(ctx, equiv_file_name)) {
	std::cout << "Failed to load equivalence file." << std::endl;
	assert(false);
  }
  auto end = std::chrono::steady_clock::now();
  std::cout << std::dec << eqs.num_equivalence_classes()
            << " classes of equivalences with " << eqs.num_total_dags()
            << " DAGs are loaded in "
            << (double)std::chrono::duration_cast<std::chrono::milliseconds>(
                   end - start)
                       .count() /
                   1000.0
            << " seconds." << std::endl;

  //   start = std::chrono::steady_clock::now();
  //   auto num_equiv_class_inserted = eqs.simplify(ctx);
  //   end = std::chrono::steady_clock::now();
  //   std::cout << std::dec << eqs.num_equivalence_classes()
  //             << " classes of equivalences remain after simplication after "
  //             <<
  //             (double)std::chrono::duration_cast<std::chrono::milliseconds>(
  //                    end - start)
  //                        .count() /
  //                    1000.0
  //             << " seconds." << std::endl;

  std::vector<GraphXfer *> xfers;
  for (const auto &equiv_set : eqs.get_all_equivalence_sets()) {
	bool first = true;
	DAG *first_dag = nullptr;
	for (const auto &dag : equiv_set) {
	  if (first) {
		// Used raw pointer according to the GraphXfer API
		// May switch to smart pointer later
		first_dag = new DAG(*dag);
		first = false;
	  }
	  else {
		DAG *other_dag = new DAG(*dag);
		// first_dag is src, others are dst
		if (first_dag->get_num_gates() != other_dag->get_num_gates()) {
		  std::cout << first_dag->get_num_gates() << " "
		            << other_dag->get_num_gates() << "; ";
		}
		auto first_2_other =
		    GraphXfer::create_GraphXfer(ctx, first_dag, other_dag);
		// first_dag is dst, others are src
		auto other_2_first =
		    GraphXfer::create_GraphXfer(ctx, other_dag, first_dag);
		if (first_2_other != nullptr)
		  xfers.push_back(first_2_other);
		else
		  std::cout << "nullptr"
		            << " ";
		if (other_2_first != nullptr)
		  xfers.push_back(other_2_first);
		else
		  std::cout << "nullptr"
		            << " ";
		delete other_dag;
	  }
	}
	delete first_dag;
  }

  std::cout << "Number of different transfers is " << xfers.size() << "."
            << std::endl;

  int counter = 0;
  int maxNumOps = inEdges.size();

  std::priority_queue<Graph *, std::vector<Graph *>, GraphCompare> candidates;
  std::set<size_t> hashmap;
  candidates.push(this);
  hashmap.insert(hash());
  Graph *bestGraph = this;
  float bestCost = total_cost();

  printf("\n        ===== Start Cost-Based Backtracking Search =====\n");
  if (use_simulated_annealing) {
    const double kSABeginTemp = bestCost;
    const double kSAEndTemp = kSABeginTemp / 1e6;
    const double kSACoolingFactor = 1.0 - 1e-3;
    const int kNumKeepGraph = 50;
    std::vector<Graph *> sa_candidates;
    sa_candidates.reserve(kNumKeepGraph);
    sa_candidates.push_back(this);
    for (double T = kSABeginTemp; T > kSAEndTemp; T *= kSACoolingFactor) {

    }
  } else {
    while (!candidates.empty()) {
      Graph *subGraph = candidates.top();
      candidates.pop();
      if (subGraph->total_cost() < bestCost) {
        if (bestGraph != this)
          delete bestGraph;
        bestCost = subGraph->total_cost();
        bestGraph = subGraph;
      }
      if (counter > budget) {
        // TODO: free all remaining candidates when budget exhausted
        //   break;
        ;
      }
      counter++;

      std::cout << bestCost << " " << std::flush;

      for (auto &xfer : xfers) {
        xfer->run(0, subGraph, candidates, hashmap, bestCost * alpha,
                  2 * maxNumOps);
      }
      if (bestGraph != subGraph) {
        delete subGraph;
      }
    }
  }
  printf("        ===== Finish Cost-Based Backtracking Search =====\n\n");
  // Print results
  std::map<Op, std::set<Edge, EdgeCompare>, OpCompare>::iterator it;
  for (it = bestGraph->inEdges.begin(); it != bestGraph->inEdges.end(); ++it) {
	std::cout << gate_type_name(it->first.ptr->tp) << std::endl;
  }
  return bestGraph;
}
}; // namespace TASOGraph<|MERGE_RESOLUTION|>--- conflicted
+++ resolved
@@ -236,46 +236,12 @@
   return (float)cnt;
 }
 
-<<<<<<< HEAD
-Graph *Graph::context_shift(Context *src_ctx, Context *dst_ctx,
-                            RuleParser *rule_parser) {
-  auto src_gates = src_ctx->get_supported_gates();
-  auto dst_gate_set = std::set<GateType>(dst_ctx->get_supported_gates().begin(),
-                                         dst_ctx->get_supported_gates().end());
-  std::map<GateType, GraphXfer *> tp_2_xfer;
-  for (auto gate_tp : src_gates) {
-	if (dst_gate_set.find(gate_tp) == dst_gate_set.end()) {
-	  std::vector<Command> cmds;
-	  Command src_cmd;
-	  assert(
-	      rule_parser->find_convert_commands(dst_ctx, gate_tp, src_cmd, cmds));
-
-	  tp_2_xfer[gate_tp] =
-	      GraphXfer::create_single_gate_GraphXfer(src_cmd, dst_ctx, cmds);
-	}
-  }
-  Graph *src_graph = this;
-  Graph *dst_graph = nullptr;
-  for (auto it = tp_2_xfer.begin(); it != tp_2_xfer.end(); ++it) {
-	while ((dst_graph = it->second->run_1_time(0, src_graph)) != nullptr) {
-	  if (src_graph != this)
-		delete src_graph;
-	  src_graph = dst_graph;
-	}
-  }
-  return src_graph;
-}
-
-Graph *Graph::optimize(float alpha, int budget, bool print_subst, Context *ctx,
-                       const std::string &equiv_file_name) {
-=======
 Graph *Graph::optimize(float alpha,
                        int budget,
                        bool print_subst,
                        Context *ctx,
                        const std::string &equiv_file_name,
                        bool use_simulated_annealing) {
->>>>>>> 0d2d2650
   EquivalenceSet eqs;
   // Load equivalent dags from file
   auto start = std::chrono::steady_clock::now();
