--- conflicted
+++ resolved
@@ -2,11 +2,7 @@
 
 int main() {
   Context ctx
-<<<<<<< HEAD
       ({GateType::h, GateType::rz, GateType::cx, GateType::add});
-=======
-      ({GateType::h, GateType::s, GateType::sdg, GateType::cx});
->>>>>>> d7d397f8
   Generator gen(&ctx);
 
   const int num_qubits = 2;
