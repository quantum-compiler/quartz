--- conflicted
+++ resolved
@@ -2,7 +2,6 @@
 #include "../tasograph/substitution.h"
 
 int main() {
-<<<<<<< HEAD
   Context ctx({GateType::rx, GateType::ry, GateType::rz,
                                     GateType::cx});
   Generator gen(&ctx);
@@ -23,7 +22,6 @@
       }
     }
   }
-=======
   test_generator(/*support_gates=*/{GateType::rx, GateType::ry, GateType::rz,
                                     GateType::cx}, /*num_qubits=*/
                                    3, /*max_num_input_parameters=*/
@@ -32,6 +30,5 @@
                                    true, /*save_file_name=*/
                                    "data.json", /*count_minimal_representations=*/
                                    true);
->>>>>>> e8909328
   return 0;
 }